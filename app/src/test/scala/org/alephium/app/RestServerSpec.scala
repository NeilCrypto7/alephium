--- conflicted
+++ resolved
@@ -385,30 +385,8 @@
     }
   }
 
-<<<<<<< HEAD
-  it should "call POST /miners" in new RestServerFixture {
-    withServers {
-      val address      = Address.asset(dummyKeyAddress).get
-      val lockupScript = address.lockupScript
-      allHandlersProbe.viewHandler.setAutoPilot((sender: ActorRef, msg: Any) =>
-        msg match {
-          case ViewHandler.GetMinerAddresses =>
-            sender ! None
-            TestActor.KeepRunning
-          case InterCliqueManager.IsSynced =>
-            sender ! InterCliqueManager.SyncedResult(true)
-            TestActor.KeepRunning
-        }
-      )
-
-      Post(s"/miners?action=start-mining") check { response =>
-        minerProbe.expectNoMessage()
-        response.code is StatusCode.InternalServerError
-        response.as[ApiError.InternalServerError] is
-          ApiError.InternalServerError("Miner addresses are not set up")
-=======
   it should "call POST /miners" in {
-    val address      = Address.asset(dummyKeyAddress, networkType).get
+    val address      = Address.asset(dummyKeyAddress).get
     val lockupScript = address.lockupScript
     allHandlersProbe.viewHandler.setAutoPilot((sender: ActorRef, msg: Any) =>
       msg match {
@@ -418,7 +396,6 @@
         case InterCliqueManager.IsSynced =>
           sender ! InterCliqueManager.SyncedResult(true)
           TestActor.KeepRunning
->>>>>>> fc1484b8
       }
     )
 
@@ -452,14 +429,7 @@
       response.as[Boolean] is true
     }
 
-<<<<<<< HEAD
-  it should "call GET /miners/addresses" in new RestServerFixture {
-    withServers {
-      val address      = Address.asset(dummyKeyAddress).get
-      val lockupScript = address.lockupScript
-=======
     interCliqueSynced = false
->>>>>>> fc1484b8
 
     Post(s"/miners?action=start-mining") check { response =>
       response.code is StatusCode.ServiceUnavailable
@@ -470,7 +440,7 @@
   }
 
   it should "call GET /miners/addresses" in {
-    val address      = Address.asset(dummyKeyAddress, networkType).get
+    val address      = Address.asset(dummyKeyAddress).get
     val lockupScript = address.lockupScript
 
     allHandlersProbe.viewHandler.setAutoPilot((sender: ActorRef, msg: Any) =>
@@ -509,21 +479,13 @@
     )
     val body = s"""{"addresses":${writeJs(newAddresses)}}"""
 
-<<<<<<< HEAD
-      Put(s"/miners/addresses", body) check { response =>
-        val addresses = newAddresses.map(Address.asset(_).get)
-        allHandlersProbe.viewHandler.expectMsg(ViewHandler.UpdateMinerAddresses(addresses))
-        response.code is StatusCode.Ok
-      }
-=======
     Put(s"/miners/addresses", body) check { response =>
-      val addresses = newAddresses.map(Address.asset(_, networkType).get)
+      val addresses = newAddresses.map(Address.asset(_).get)
       allHandlersProbe.viewHandler.fishForSpecificMessage()(_ =>
         ViewHandler.UpdateMinerAddresses(addresses)
       )
       response.code is StatusCode.Ok
     }
->>>>>>> fc1484b8
 
     val notEnoughAddressesBody = s"""{"addresses":["${dummyKeyAddress}"]}"""
     Put(s"/miners/addresses", notEnoughAddressesBody) check { response =>
@@ -533,16 +495,6 @@
       )
     }
 
-<<<<<<< HEAD
-      val wrongGroup     = AVector.tabulate(config.broker.groups)(_ => dummyKeyAddress)
-      val wrongGroupBody = s"""{"addresses":${writeJs(wrongGroup)}}"""
-      Put(s"/miners/addresses", wrongGroupBody) check { response =>
-        response.code is StatusCode.BadRequest
-        response.as[ApiError.BadRequest] is ApiError.BadRequest(
-          s"Address $dummyKeyAddress doesn't belong to group 1"
-        )
-      }
-=======
     val wrongGroup     = AVector.tabulate(config.broker.groups)(_ => dummyKeyAddress)
     val wrongGroupBody = s"""{"addresses":${writeJs(wrongGroup)}}"""
     Put(s"/miners/addresses", wrongGroupBody) check { response =>
@@ -550,7 +502,6 @@
       response.as[ApiError.BadRequest] is ApiError.BadRequest(
         s"Address ${dummyKeyAddress} doesn't belong to group 1"
       )
->>>>>>> fc1484b8
     }
   }
 
@@ -596,22 +547,14 @@
     val inetAddress = InetAddress.getByName("127.0.0.1")
     val ts          = TimeStamp.now()
 
-<<<<<<< HEAD
-      misbehaviorManagerProbe.setAutoPilot((sender: ActorRef, msg: Any) =>
-=======
     misbehaviorManagerProbe.setAutoPilot(new TestActor.AutoPilot {
       def run(sender: ActorRef, msg: Any): TestActor.AutoPilot =
->>>>>>> fc1484b8
         msg match {
           case GetPeers =>
             sender ! Peers(AVector(Peer(inetAddress, Banned(ts))))
             TestActor.NoAutoPilot
         }
-<<<<<<< HEAD
-      )
-=======
     })
->>>>>>> fc1484b8
 
     Get(s"/infos/misbehaviors") check { response =>
       response.code is StatusCode.Ok
@@ -633,29 +576,16 @@
       response.code is StatusCode.Ok
     }
 
-<<<<<<< HEAD
-        val openapiPath = ApiModel.getClass.getResource("/openapi.json")
-        val expectedOpenapi =
-          read[ujson.Value](
-            Using(Source.fromFile(openapiPath.getPath, "UTF-8")) { source =>
-              source.getLines().mkString("\n").replaceFirst("12973", s"$port")
-            }.get
-          )
-=======
     Get(s"/docs/openapi.json") check { response =>
       response.code is StatusCode.Ok
 
       val openapiPath = ApiModel.getClass.getResource("/openapi.json")
       val expectedOpenapi =
         read[ujson.Value](
-          Source
-            .fromFile(openapiPath.getPath, "UTF-8")
-            .getLines()
-            .toSeq
-            .mkString("\n")
-            .replaceFirst("12973", s"$port")
+          Using(Source.fromFile(openapiPath.getPath, "UTF-8")) { source =>
+            source.getLines().mkString("\n").replaceFirst("12973", s"$port")
+          }.get
         )
->>>>>>> fc1484b8
 
       val openapi =
         removeField("security", removeField("securitySchemes", response.as[ujson.Value]))
@@ -757,7 +687,7 @@
   val walletConfig: WalletConfig = WalletConfig(
     None,
     (new java.io.File("")).toPath,
-    NetworkType.Devnet,
+    networkConfig.chainId,
     Duration.ofMinutesUnsafe(0),
     apiConfig.apiKey,
     WalletConfig.BlockFlow("host", 0, 0, Duration.ofMinutesUnsafe(0), apiConfig.apiKey)
@@ -765,8 +695,7 @@
 
   lazy val walletApp = new WalletApp(walletConfig)
 
-  implicit lazy val networkType: NetworkType = config.network.networkType
-  implicit lazy val blockflowFetchMaxAge     = Duration.zero
+  implicit lazy val blockflowFetchMaxAge = Duration.zero
 
   private def buildPeer(id: Int): (PeerInfo, ApiConfig) = {
     val peerPort = generatePort()
@@ -782,39 +711,23 @@
       wsPort = peerPort,
       minerApiPort = peerPort
     )
-<<<<<<< HEAD
-    lazy val blocksExporter = new BlocksExporter(node.blockFlow, rootPath)
-    lazy val walletConfig: WalletConfig = WalletConfig(
-      None,
-      (new java.io.File("")).toPath,
-      networkConfig.chainId,
-      Duration.ofMinutesUnsafe(0),
-      apiConfig.apiKey,
-      WalletConfig.BlockFlow("host", 0, 0, Duration.ofMinutesUnsafe(0), apiConfig.apiKey)
-=======
 
     val peerConf = ApiConfig(
       networkInterface = address.getAddress,
       blockflowFetchMaxAge = blockflowFetchMaxAge,
       askTimeout = Duration.ofMinutesUnsafe(1),
       apiConfig.apiKey
->>>>>>> fc1484b8
     )
 
     (peer, peerConf)
   }
 
-<<<<<<< HEAD
-  trait RestServerFixture extends Fixture with SocketUtil {
-    implicit lazy val blockflowFetchMaxAge = Duration.zero
-=======
   def blockflowFromTo(from: Long, to: Long): String = {
     s"/blockflow?fromTs=$from&toTs=$to"
   }
->>>>>>> fc1484b8
 
   private def buildServers(nb: Int) = {
-    val peers = (0 to nb - 1).map(buildPeer)
+    val peers = (0 until nb).map(buildPeer)
 
     val intraCliqueInfo = IntraCliqueInfo.unsafe(
       dummyIntraCliqueInfo.id,
@@ -853,13 +766,8 @@
 
   lazy val servers = buildServers(nbOfNodes)
 
-<<<<<<< HEAD
-    private def buildServers(nb: Int) = {
-      val peers = (0 until nb).map(buildPeer)
-=======
   override lazy val port        = servers.sample().port
   override lazy val maybeApiKey = apiKey.map(_.value)
->>>>>>> fc1484b8
 
   def getPort(group: GroupIndex): Int =
     servers.find(_.node.config.broker.contains(group)).get.port
