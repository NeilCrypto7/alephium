--- conflicted
+++ resolved
@@ -63,17 +63,11 @@
   implicit def executionContext: ExecutionContext
   implicit def apiConfig: ApiConfig
   implicit def brokerConfig: BrokerConfig
-<<<<<<< HEAD
   implicit lazy val groupConfig: GroupConfig         = brokerConfig
   implicit lazy val networkConfig: NetworkSetting    = node.config.network
   implicit lazy val consenseConfig: ConsensusSetting = node.config.consensus
+  implicit lazy val compilerConfig: CompilerConfig   = node.config.compiler
   implicit lazy val askTimeout: Timeout              = Timeout(apiConfig.askTimeout.asScala)
-=======
-  implicit lazy val groupConfig: GroupConfig       = brokerConfig
-  implicit lazy val networkConfig: NetworkSetting  = node.config.network
-  implicit lazy val compilerConfig: CompilerConfig = node.config.compiler
-  implicit lazy val askTimeout: Timeout            = Timeout(apiConfig.askTimeout.asScala)
->>>>>>> 7dbf8671
 
   private lazy val serverUtils: ServerUtils = new ServerUtils
 
