// Copyright 2018 The Alephium Authors
// This file is part of the alephium project.
//
// The library is free software: you can redistribute it and/or modify
// it under the terms of the GNU Lesser General Public License as published by
// the Free Software Foundation, either version 3 of the License, or
// (at your option) any later version.
//
// The library is distributed in the hope that it will be useful,
// but WITHOUT ANY WARRANTY; without even the implied warranty of
// MERCHANTABILITY or FITNESS FOR A PARTICULAR PURPOSE. See the
// GNU Lesser General Public License for more details.
//
// You should have received a copy of the GNU Lesser General Public License
// along with the library. If not, see <http://www.gnu.org/licenses/>.

package org.alephium.app

import org.alephium.api.model._
import org.alephium.json.Json._
import org.alephium.protocol.{ALPH, PublicKey}
import org.alephium.protocol.model.{dustUtxoAmount, Address, BlockHash, ContractId, TransactionId}
import org.alephium.protocol.vm
import org.alephium.util._
import org.alephium.wallet.api.model._

class VotingTest extends AlephiumActorSpec {
  it should "test the voting pipeline" in new VotingFixture {

    val admin  = wallets.head
    val voters = wallets.tail
    val ContractRef(contractId, contractAddress @ Address.Contract(_), contractCode) =
      buildDeployContractTx(admin, voters, U256.unsafe(voters.size))
    checkState(0, 0, false, false)

    allocateTokens(admin, voters, contractId.toHexString, contractCode)
    checkState(0, 0, false, true)

    checkEvents(contractAddress, 0) { events =>
      events.length is 1
      checkVotingStartedEvent(events.head)
    }
    val countAfterVotingStarted = getEventsCurrentCount(contractAddress)

    val nbYes = voters.size - 1
    val nbNo  = voters.size - nbYes
    val voteForTxInfos = voters.take(nbYes).map { wallet =>
      val txId = vote(wallet, contractId.toHexString, true, contractCode).txId
      (wallet.activeAddress, true, txId)
    }
    val voteAgainstTxInfos = voters.drop(nbYes).map { wallet =>
      val txId = vote(wallet, contractId.toHexString, false, contractCode).txId
      (wallet.activeAddress, false, txId)
    }
    checkState(nbYes, nbNo, false, true)

    checkVoteCastedEventsByTxId(voteForTxInfos)
    checkVoteCastedEventsByTxId(voteAgainstTxInfos)
    checkEvents(contractAddress, countAfterVotingStarted)(checkVoteCastedEvents)

    val countAfterVotingCasted = getEventsCurrentCount(contractAddress)

    close(admin, contractId.toHexString, contractCode)
    checkState(nbYes, nbNo, true, true)

    checkEvents(contractAddress, countAfterVotingCasted) { events =>
      events.length is 1
      checkVotingClosedEvent(events.head)
    }

    // Check all events for the contract from the beginning
    checkEvents(contractAddress, 0) { events =>
      val totalEventsNum = voters.length + 2
      events.length is totalEventsNum

      checkVotingStartedEvent(events.head)
      checkVoteCastedEvents(events.tail.take(voters.length))
      checkVotingClosedEvent(events.last)
    }

    clique.selfClique().nodes.foreach { peer =>
      request[Boolean](stopMining, peer.restPort) is true
    }
    clique.stop()

    def checkVotingStartedEvent(event: ContractEvent) = {
      event.eventIndex is 0
    }

    def checkVoteCastedEventsByTxId(infos: Seq[(String, Boolean, TransactionId)]) = {
      infos.foreach { info =>
        val (address, choice, txId) = info
        val response = request[ContractEventsByTxId](
          getEventsByTxId(txId.toHexString),
          restPort
        )

        val events = response.events.filter(event => isBlockInMainChain(event.blockHash))
        events.length is 1
        val event = events.head
        event.contractAddress is contractAddress
        event.eventIndex is 1
        event.fields.length is 2
        event.fields(0) is ValAddress(Address.fromBase58(address).get)
        event.fields(1) is ValBool(choice)
      }
    }

    def checkVoteCastedEvents(events: AVector[ContractEvent]) = {
      val expectedResult = voters.take(nbYes).map { wallet =>
        (1, wallet.activeAddress, true)
      } ++ voters.drop(nbYes).map { wallet =>
        (1, wallet.activeAddress, false)
      }

      val returnedResult = events.map { event =>
        val voterAddress = event.fields(0).asInstanceOf[ValAddress]
        val decision     = event.fields(1).asInstanceOf[ValBool]
        (event.eventIndex, voterAddress.value.toBase58, decision.value)
      }

      returnedResult.toSeq is expectedResult
    }

    def checkVotingClosedEvent(event: ContractEvent) = {
      event.eventIndex is 2
    }

    def checkState(nbYes: Int, nbNo: Int, isClosed: Boolean, isInitialized: Boolean) = {
      val contractState =
        request[ContractState](
          getContractState(contractAddress.toBase58, activeAddressesGroup),
          restPort
        )
      contractState.fields.get(0).get is ValU256(U256.unsafe(nbYes))
      contractState.fields.get(1).get is ValU256(U256.unsafe(nbNo))
      contractState.fields.get(2).get is ValBool(isClosed)
      contractState.fields.get(3).get is ValBool(isInitialized)
      contractState.fields.get(4).get is ValAddress(Address.fromBase58(admin.activeAddress).get)
      contractState.fields.drop(5) is AVector.from[Val](
        voters.map(v => ValAddress(Address.fromBase58(v.activeAddress).get))
      )
    }

    def checkEvents(contractAddress: Address, startCount: Int)(
        validate: (AVector[ContractEvent]) => Any
    ) = {
      val response =
        request[ContractEvents](
          getContractEvents(startCount, contractAddress),
          restPort
        )

      // Filter out events from the occasional orphan blocks
      val events = response.events.filter(event => isBlockInMainChain(event.blockHash))
      validate(events)
    }

    def isBlockInMainChain(blockHash: BlockHash): Boolean = {
      request[Boolean](
        isBlockInMainChain(blockHash.toHexString),
        restPort
      )
    }

    def getEventsCurrentCount(contractAddress: Address): Int = {
      request[Int](getContractEventsCurrentCount(contractAddress), restPort)
    }
  }
}

trait VotingFixture extends WalletFixture {
  // scalastyle:off method.length
  def buildDeployContractTx(admin: Wallet, voters: Seq[Wallet], tokenAmount: U256): ContractRef = {
    val allocationTransfers = voters.zipWithIndex
      .map { case (_, i) =>
        s"""
           |transferToken!(admin, voters[$i], ALPH, $dustAmount)
           |transferTokenFromSelf!(voters[$i], selfTokenId!(), 1)""".stripMargin
      }
      .mkString("\n")
    // scalastyle:off no.equal
<<<<<<< HEAD
    val votingContract = s"""
                            |Contract Voting(
                            |  mut yes: U256,
                            |  mut no: U256,
                            |  mut isClosed: Bool,
                            |  mut initialized: Bool,
                            |  admin: Address,
                            |  voters: [Address; ${voters.size}]
                            |) {
                            |
                            |  event VotingStarted()
                            |  event VoteCasted(voter: Address, result: Bool)
                            |  event VotingClosed()
                            |
                            |  @using(preapprovedAssets = true, assetsInContract = true)
                            |  pub fn allocateTokens() -> () {
                            |     assert!(initialized == false, 0)
                            |     assert!(callerAddress!() == admin, 0)
                            |     ${allocationTransfers}
                            |     yes = 0
                            |     no = 0
                            |     initialized = true
                            |
                            |     emit VotingStarted()
                            |  }
                            |
                            |  @using(preapprovedAssets = true, assetsInContract = true)
                            |  pub fn vote(choice: Bool, voter: Address) -> () {
                            |    assert!(initialized == true && isClosed == false, 0)
                            |    transferToken!(voter, admin, ALPH, $dustAmount)
                            |    transferTokenToSelf!(voter, selfTokenId!(), 1)
                            |
                            |    emit VoteCasted(voter, choice)
                            |
                            |    if (choice == true) {
                            |       yes = yes + 1
                            |    } else {
                            |       no = no + 1
                            |    }
                            |  }
                            |
                            |   pub fn close() -> () {
                            |     assert!(initialized == true && isClosed == false, 0)
                            |     assert!(callerAddress!() == admin, 0)
                            |     isClosed = true
                            |
                            |     emit VotingClosed()
                            |   }
                            | }
=======
    val votingContract =
      s"""
         |Contract Voting(
         |  mut yes: U256,
         |  mut no: U256,
         |  mut isClosed: Bool,
         |  mut initialized: Bool,
         |  admin: Address,
         |  voters: [Address; ${voters.size}]
         |) {
         |
         |  event VotingStarted()
         |  event VoteCasted(voter: Address, result: Bool)
         |  event VotingClosed()
         |
         |  @using(preapprovedAssets = true, assetsInContract = true, updateFields = true)
         |  pub fn allocateTokens() -> () {
         |     assert!(initialized == false, 0)
         |     assert!(callerAddress!() == admin, 0)
         |     ${allocationTransfers}
         |     yes = 0
         |     no = 0
         |     initialized = true
         |
         |     emit VotingStarted()
         |  }
         |
         |  @using(preapprovedAssets = true, assetsInContract = true, updateFields = true)
         |  pub fn vote(choice: Bool, voter: Address) -> () {
         |    assert!(initialized == true && isClosed == false, 0)
         |    transferAlph!(voter, admin, $dustAmount)
         |    transferTokenToSelf!(voter, selfTokenId!(), 1)
         |
         |    emit VoteCasted(voter, choice)
         |
         |    if (choice == true) {
         |       yes = yes + 1
         |    } else {
         |       no = no + 1
         |    }
         |  }
         |
         |   @using(updateFields = true)
         |   pub fn close() -> () {
         |     assert!(initialized == true && isClosed == false, 0)
         |     assert!(callerAddress!() == admin, 0)
         |     isClosed = true
         |
         |     emit VotingClosed()
         |   }
         | }
>>>>>>> b5622db3
      """.stripMargin
    // scalastyle:on no.equal
    val votersList: AVector[vm.Val] =
      AVector.from(
        voters.map(wallet =>
          vm.Val.Address(Address.fromBase58(wallet.activeAddress).get.lockupScript)
        )
      )
    voters.map(wallet => s"@${wallet.activeAddress}").mkString(",")
    val initialFields = AVector[vm.Val](
      vm.Val.U256(U256.Zero),
      vm.Val.U256(U256.Zero),
      vm.Val.False,
      vm.Val.False,
      vm.Val.Address(Address.fromBase58(admin.activeAddress).get.lockupScript)
    ) ++ votersList
    contract(admin, votingContract, Some(initialFields), Some(tokenAmount))
  }
  // scalastyle:on method.length

  def allocateTokens(
      adminWallet: Wallet,
      votersWallets: Seq[Wallet],
      contractId: String,
      contractCode: String
  ): SubmitTxResult = {
    val allocationScript =
      s"""
         |TxScript TokenAllocation {
         |  let voting = Voting(#${contractId})
         |  let caller = callerAddress!()
         |  voting.allocateTokens{caller -> ALPH: $dustAmount * ${votersWallets.size}}()
         |}
        $contractCode
      """.stripMargin
    script(adminWallet.publicKey.toHexString, allocationScript, adminWallet.creation.walletName)
  }

  def vote(
      voterWallet: Wallet,
      contractId: String,
      choice: Boolean,
      contractCode: String
  ): SubmitTxResult = {
    val votingScript =
      s"""
         |TxScript VotingScript {
         |  let caller = callerAddress!()
         |  let voting = Voting(#$contractId)
         |  voting.vote{caller -> ALPH: $dustAmount, #$contractId: 1}($choice, caller)
         |}
      $contractCode
      """.stripMargin
    script(voterWallet.publicKey.toHexString, votingScript, voterWallet.creation.walletName)
  }

  def close(adminWallet: Wallet, contractId: String, contractCode: String): SubmitTxResult = {
    val closingScript = s"""
                           |TxScript ClosingScript {
                           |  let voting = Voting(#${contractId})
                           |  voting.close()
                           |}
      $contractCode
      """.stripMargin
    script(adminWallet.publicKey.toHexString, closingScript, adminWallet.creation.walletName)
  }
}

trait WalletFixture extends CliqueFixture {
  override val configValues = Map(("alephium.broker.broker-num", 1))
  val clique                = bootClique(1)
  val activeAddressesGroup  = 0
  val genesisWalletName     = "genesis-wallet"
  def submitTx(unsignedTx: String, txId: TransactionId, walletName: String): SubmitTxResult = {
    val signature =
      request[SignResult](sign(walletName, s"${txId.toHexString}"), restPort).signature
    val tx = request[SubmitTxResult](
      submitTransaction(s"""
          {
            "unsignedTx": "$unsignedTx",
            "signature":"${signature.toHexString}"
          }"""),
      restPort
    )
    confirmTx(tx, restPort)
    tx
  }

  def contract(
      wallet: Wallet,
      code: String,
      initialFields: Option[AVector[vm.Val]],
      issueTokenAmount: Option[U256]
  ): ContractRef = {
    val compileResult = request[CompileContractResult](compileContract(code), restPort)
    val buildResult = request[BuildDeployContractTxResult](
      buildDeployContractTx(
        fromPublicKey = wallet.publicKey.toHexString,
        code = compileResult.bytecode,
        initialFields = initialFields,
        issueTokenAmount = issueTokenAmount
      ),
      restPort
    )
    val txResult = submitTx(buildResult.unsignedTx, buildResult.txId, wallet.creation.walletName)
    val Confirmed(blockHash, _, _, _, _) =
      request[TxStatus](getTransactionStatus(txResult), restPort)
    val block = request[BlockEntry](getBlock(blockHash.toHexString), restPort)

    // scalastyle:off no.equal
    val tx: Transaction = block.transactions.find(_.unsigned.txId == txResult.txId).get
    // scalastyle:on no.equal

    val ContractOutput(_, _, _, contractAddress, _) =
      tx.generatedOutputs.find(_.isInstanceOf[ContractOutput]).get
    ContractRef(buildResult.contractAddress.contractId, contractAddress, code)
  }

  def script(publicKey: String, code: String, walletName: String) = {
    val compileResult = request[CompileScriptResult](compileScript(code), restPort)
    val buildResult = request[BuildExecuteScriptTxResult](
      buildExecuteScriptTx(
        fromPublicKey = publicKey,
        code = compileResult.bytecodeTemplate
      ),
      restPort
    )
    submitTx(buildResult.unsignedTx, buildResult.txId, walletName)
  }

  def createWallets(nWallets: Int, restPort: Int, walletsBalance: U256): Seq[Wallet] = {
    request[WalletRestoreResult](restoreWallet(password, mnemonic, genesisWalletName), restPort)
    unitRequest(unlockWallet(password, genesisWalletName), restPort)
    val walletsCreation: IndexedSeq[WalletCreation] =
      (1 to nWallets).map(i => WalletCreation("password", s"walletName-$i", isMiner = Some(true)))
    val walletsCreationResult: IndexedSeq[WalletCreationResult] =
      walletsCreation.map(walletCreation =>
        request[WalletCreationResult](
          createWallet(
            walletCreation.password,
            walletCreation.walletName,
            walletCreation.isMiner.get
          ),
          restPort
        )
      )
    walletsCreation.zip(walletsCreationResult).map {
      case (walletCreation, walletCreationResult) => {
        import org.alephium.api.UtilJson._
        unitRequest(unlockWallet(walletCreation.password, walletCreation.walletName), restPort)
        val addresses = request[AVector[MinerAddressesInfo]](
          getMinerAddresses(walletCreation.walletName),
          restPort
        )
        // scalastyle:off no.equal
        val newActiveAddress =
          addresses.head.addresses.toIterable
            .find(_.group.value == activeAddressesGroup)
            .get
            .address
            .toBase58
        // scalastyle:on no.equal
        unitRequest(
          postWalletChangeActiveAddress(walletCreation.walletName, newActiveAddress),
          restPort
        )
        val txResult = request[TransferResult](
          transferWallet(genesisWalletName, newActiveAddress, walletsBalance),
          restPort
        )
        confirmTx(txResult, restPort)
        val pubKey = request[AddressInfo](
          getAddressInfo(walletCreation.walletName, newActiveAddress),
          restPort
        ).publicKey
        Wallet(walletCreation, walletCreationResult, newActiveAddress, pubKey)
      }
    }
  }

  clique.start()

  val restPort = clique.masterRestPort
  request[Balance](getBalance(address), restPort) is initialBalance

  startWS(defaultWsMasterPort)
  clique.selfClique().nodes.foreach { peer => request[Boolean](startMining, peer.restPort) is true }

  val nWallets       = 5
  val walletsBalance = ALPH.alph(1000)
  val wallets        = createWallets(nWallets, restPort, walletsBalance)
  wallets.foreach(wallet =>
    request[Balance](getBalance(wallet.activeAddress), restPort).balance.value is walletsBalance
  )
  val dustAmount = dustUtxoAmount.toString()
}

final case class ContractRef(contractId: ContractId, contractAddress: Address, code: String)
final case class Wallet(
    creation: WalletCreation,
    result: WalletCreationResult,
    activeAddress: String,
    publicKey: PublicKey
)<|MERGE_RESOLUTION|>--- conflicted
+++ resolved
@@ -180,57 +180,6 @@
       }
       .mkString("\n")
     // scalastyle:off no.equal
-<<<<<<< HEAD
-    val votingContract = s"""
-                            |Contract Voting(
-                            |  mut yes: U256,
-                            |  mut no: U256,
-                            |  mut isClosed: Bool,
-                            |  mut initialized: Bool,
-                            |  admin: Address,
-                            |  voters: [Address; ${voters.size}]
-                            |) {
-                            |
-                            |  event VotingStarted()
-                            |  event VoteCasted(voter: Address, result: Bool)
-                            |  event VotingClosed()
-                            |
-                            |  @using(preapprovedAssets = true, assetsInContract = true)
-                            |  pub fn allocateTokens() -> () {
-                            |     assert!(initialized == false, 0)
-                            |     assert!(callerAddress!() == admin, 0)
-                            |     ${allocationTransfers}
-                            |     yes = 0
-                            |     no = 0
-                            |     initialized = true
-                            |
-                            |     emit VotingStarted()
-                            |  }
-                            |
-                            |  @using(preapprovedAssets = true, assetsInContract = true)
-                            |  pub fn vote(choice: Bool, voter: Address) -> () {
-                            |    assert!(initialized == true && isClosed == false, 0)
-                            |    transferToken!(voter, admin, ALPH, $dustAmount)
-                            |    transferTokenToSelf!(voter, selfTokenId!(), 1)
-                            |
-                            |    emit VoteCasted(voter, choice)
-                            |
-                            |    if (choice == true) {
-                            |       yes = yes + 1
-                            |    } else {
-                            |       no = no + 1
-                            |    }
-                            |  }
-                            |
-                            |   pub fn close() -> () {
-                            |     assert!(initialized == true && isClosed == false, 0)
-                            |     assert!(callerAddress!() == admin, 0)
-                            |     isClosed = true
-                            |
-                            |     emit VotingClosed()
-                            |   }
-                            | }
-=======
     val votingContract =
       s"""
          |Contract Voting(
@@ -261,7 +210,7 @@
          |  @using(preapprovedAssets = true, assetsInContract = true, updateFields = true)
          |  pub fn vote(choice: Bool, voter: Address) -> () {
          |    assert!(initialized == true && isClosed == false, 0)
-         |    transferAlph!(voter, admin, $dustAmount)
+         |    transferToken!(voter, admin, ALPH, $dustAmount)
          |    transferTokenToSelf!(voter, selfTokenId!(), 1)
          |
          |    emit VoteCasted(voter, choice)
@@ -282,7 +231,6 @@
          |     emit VotingClosed()
          |   }
          | }
->>>>>>> b5622db3
       """.stripMargin
     // scalastyle:on no.equal
     val votersList: AVector[vm.Val] =
