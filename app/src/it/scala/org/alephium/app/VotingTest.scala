// Copyright 2018 The Alephium Authors
// This file is part of the alephium project.
//
// The library is free software: you can redistribute it and/or modify
// it under the terms of the GNU Lesser General Public License as published by
// the Free Software Foundation, either version 3 of the License, or
// (at your option) any later version.
//
// The library is distributed in the hope that it will be useful,
// but WITHOUT ANY WARRANTY; without even the implied warranty of
// MERCHANTABILITY or FITNESS FOR A PARTICULAR PURPOSE. See the
// GNU Lesser General Public License for more details.
//
// You should have received a copy of the GNU Lesser General Public License
// along with the library. If not, see <http://www.gnu.org/licenses/>.

package org.alephium.app

import org.alephium.api.model._
import org.alephium.api.model.Output.Contract
import org.alephium.json.Json._
import org.alephium.protocol.{ALPH, Hash, PublicKey}
import org.alephium.protocol.model.{Address, ContractId}
import org.alephium.util._
import org.alephium.wallet.api.model._

class VotingTest extends AlephiumActorSpec {
  it should "test the voting pipeline" in new VotingFixture {

    val admin  = wallets.head
    val voters = wallets.tail
    val ContractRef(contractId, contractAddress @ Address.Contract(_), contractCode) =
      deployContract(admin, voters, U256.unsafe(voters.size))
    checkState(0, 0, false, false)

    val startVotingTs = TimeStamp.now()
    allocateTokens(admin, voters, contractId.toHexString, contractCode)
    checkState(0, 0, false, true)

    checkEvents(contractAddress, startVotingTs) { events =>
      val allEvents = events.fold(AVector.empty[Event])(_ ++ _.events)

      allEvents.length is 1
      val votingStartedEvent = allEvents.head
      votingStartedEvent.index is 0
      votingStartedEvent.contractId is contractAddress.lockupScript.contractId
    }

    val startVoteCastingTs = TimeStamp.now()
    val nbYes              = voters.size - 1
    val nbNo               = voters.size - nbYes
    voters.take(nbYes).foreach(wallet => vote(wallet, contractId.toHexString, true, contractCode))
    voters.drop(nbYes).foreach(wallet => vote(wallet, contractId.toHexString, false, contractCode))
    checkState(nbYes, nbNo, false, true)

    checkEvents(contractAddress, startVoteCastingTs) { events =>
      val allEvents = events.fold(AVector.empty[Event])(_ ++ _.events)

      val expectedResult = voters.take(nbYes).map { wallet =>
        (1, wallet.activeAddress, true)
      } ++ voters.drop(nbYes).map { wallet =>
        (1, wallet.activeAddress, false)
      }

      val returnedResult = allEvents.map { event =>
        val voterAddress = event.fields(0).asInstanceOf[Val.Address]
        val decision     = event.fields(1).asInstanceOf[Val.Bool]
        (event.index, voterAddress.value.toBase58, decision.value)
      }

      returnedResult.toSeq is expectedResult.toSeq
    }

    val closeVotingTs = TimeStamp.now()
    close(admin, contractId.toHexString, contractCode)
    checkState(nbYes, nbNo, true, true)

    checkEvents(contractAddress, closeVotingTs) { events =>
      val allEvents = events.fold(AVector.empty[Event])(_ ++ _.events)

      allEvents.length is 1
      val votingStartedEvent = allEvents.head
      votingStartedEvent.index is 2
      votingStartedEvent.contractId is contractAddress.lockupScript.contractId
    }

    clique.selfClique().nodes.foreach { peer =>
      request[Boolean](stopMining, peer.restPort) is true
    }
    clique.stop()

    def checkState(nbYes: Int, nbNo: Int, isClosed: Boolean, isInitialized: Boolean) = {
      val contractState =
        request[ContractState](
          getContractState(contractAddress.toBase58, activeAddressesGroup),
          restPort
        )
      contractState.fields.get(0).get is Val.U256(U256.unsafe(nbYes))
      contractState.fields.get(1).get is Val.U256(U256.unsafe(nbNo))
      contractState.fields.get(2).get is Val.Bool(isClosed)
      contractState.fields.get(3).get is Val.Bool(isInitialized)
      contractState.fields.get(4).get is Val.Address(Address.fromBase58(admin.activeAddress).get)
      contractState.fields.drop(5) is AVector.from[Val](
        voters.map(v => Val.Address(Address.fromBase58(v.activeAddress).get))
      )
    }

    @SuppressWarnings(Array("org.wartremover.warts.DefaultArguments"))
    def checkEvents(
        contractAddress: Address,
        startTs: TimeStamp,
        toTs: TimeStamp = TimeStamp.now()
    )(
        validate: (AVector[Events]) => Any
    ) = {
      import org.alephium.api.UtilJson._

      val events =
        request[AVector[Events]](
          getEventsWithinTimeInterval(startTs, toTs, contractAddress),
          restPort
        )

      validate(events)
    }
  }
}

trait VotingFixture extends WalletFixture {
  // scalastyle:off method.length
  def deployContract(admin: Wallet, voters: Seq[Wallet], tokenAmount: U256): ContractRef = {
    val allocationTransfers = voters.zipWithIndex
      .map { case (_, i) =>
        s"""
          |transferAlph!(admin, voters[$i], $utxoFee)
          |transferTokenFromSelf!(voters[$i], selfTokenId!(), 1)""".stripMargin
      }
      .mkString("\n")
    // scalastyle:off no.equal
    val votingContract = s"""
        |TxContract Voting(
        |  mut yes: U256,
        |  mut no: U256,
        |  mut isClosed: Bool,
        |  mut initialized: Bool,
        |  admin: Address,
        |  voters: [Address; ${voters.size}]
        |) {
        |
        |  event VotingStarted()
        |  event VoteCasted(voter: Address, result: Bool)
        |  event VotingClosed()
        |
        |  pub payable fn allocateTokens() -> () {
        |     assert!(initialized == false)
        |     assert!(txCaller!(txCallerSize!() - 1) == admin)
        |     ${allocationTransfers}
        |     yes = 0
        |     no = 0
        |     initialized = true
        |
        |     emit VotingStarted()
        |  }
        |
        |  pub payable fn vote(choice: Bool, voter: Address) -> () {
        |    assert!(initialized == true && isClosed == false)
        |    transferAlph!(voter, admin, $utxoFee)
        |    transferTokenToSelf!(voter, selfTokenId!(), 1)
        |
        |    emit VoteCasted(voter, choice)
        |
        |    if (choice == true) {
        |       yes = yes + 1
        |    } else {
        |       no = no + 1
        |    }
        |  }
        |
        |   pub fn close() -> () {
        |     assert!(initialized == true && isClosed == false)
        |     assert!(txCaller!(txCallerSize!() - 1) == admin)
        |     isClosed = true
        |
        |     emit VotingClosed()
        |   }
        | }
      """.stripMargin
    // scalastyle:on no.equal
    val votersList: AVector[Val] =
      AVector.from(voters.map(wallet => Val.Address(Address.fromBase58(wallet.activeAddress).get)))
    voters.map(wallet => s"@${wallet.activeAddress}").mkString(",")
    val initialFields = AVector[Val](
      Val.U256(U256.Zero),
      Val.U256(U256.Zero),
      Val.False,
      Val.False,
      Val.Address(Address.fromBase58(admin.activeAddress).get)
    ) ++ votersList
    contract(admin, votingContract, Some(initialFields), Some(tokenAmount))
  }
  // scalastyle:on method.length

  def allocateTokens(
      adminWallet: Wallet,
      votersWallets: Seq[Wallet],
      contractId: String,
      contractCode: String
  ): TxResult = {
    val allocationScript = s"""
        |TxScript TokenAllocation {
        |    pub payable fn main() -> () {
        |      let voting = Voting(#${contractId})
        |      let caller = txCaller!(0)
        |      approveAlph!(caller, $utxoFee * ${votersWallets.size})
        |      voting.allocateTokens()
        |    }
        |}
        $contractCode
      """.stripMargin
    script(adminWallet.publicKey.toHexString, allocationScript, adminWallet.creation.walletName)
  }

  def vote(
      voterWallet: Wallet,
      contractId: String,
      choice: Boolean,
      contractCode: String
  ): TxResult = {
    val votingScript = s"""
      |TxScript VotingScript {
      |  pub payable fn main() -> () {
      |    let caller = txCaller!(txCallerSize!() - 1)
      |    approveToken!(caller, #${contractId}, 1)
      |    let voting = Voting(#${contractId})
      |    approveAlph!(caller, $utxoFee)
      |    voting.vote($choice, caller)
      |  }
      |}
      $contractCode
      """.stripMargin
    script(voterWallet.publicKey.toHexString, votingScript, voterWallet.creation.walletName)
  }

  def close(adminWallet: Wallet, contractId: String, contractCode: String): TxResult = {
    val closingScript = s"""
      |TxScript ClosingScript {
      |  pub payable fn main() -> () {
      |    let voting = Voting(#${contractId})
      |    voting.close()
      |  }
      |}
      $contractCode
      """.stripMargin
    script(adminWallet.publicKey.toHexString, closingScript, adminWallet.creation.walletName)
  }
}

trait WalletFixture extends CliqueFixture {
  override val configValues = Map(("alephium.broker.broker-num", 1))
  val clique                = bootClique(1)
  val activeAddressesGroup  = 0
  val genesisWalletName     = "genesis-wallet"
  def submitTx(unsignedTx: String, txId: Hash, walletName: String): TxResult = {
    val signature =
      request[Sign.Result](sign(walletName, s"${txId.toHexString}"), restPort).signature
    val tx = request[TxResult](
      submitTransaction(s"""
          {
            "unsignedTx": "$unsignedTx",
            "signature":"${signature.toHexString}"
          }"""),
      restPort
    )
    confirmTx(tx, restPort)
    tx
  }

  def contract(
      wallet: Wallet,
      code: String,
      initialFields: Option[AVector[Val]],
      issueTokenAmount: Option[U256]
  ): ContractRef = {
    val compileResult = request[CompileResult](compileContract(code), restPort)
    val buildResult = request[BuildContractDeployScriptTxResult](
      buildContract(
        fromPublicKey = wallet.publicKey.toHexString,
        code = Hex.toHexString(compileResult.bytecode),
        initialFields = initialFields,
        issueTokenAmount = issueTokenAmount
      ),
      restPort
    )
    val txResult = submitTx(buildResult.unsignedTx, buildResult.hash, wallet.creation.walletName)
    val Confirmed(blockHash, _, _, _, _) =
      request[TxStatus](getTransactionStatus(txResult), restPort)
    val block = request[BlockEntry](getBlock(blockHash.toHexString), restPort)

    // scalastyle:off no.equal
    val tx: Transaction = block.transactions.find(_.unsigned.hash.get == txResult.txId).get
    // scalastyle:on no.equal

<<<<<<< HEAD
    val Contract(_, _, _, contractAddress, _) = tx.generatedOutputs
      .find(output =>
        output match {
          case Contract(_, _, _, _, _) => true
          case _                       => false
        }
      )
      .get
    ContractRef(buildResult.contractId, contractAddress, code)
=======
    val Contract(_, contractAddress, _) = tx.outputs.find(_.isInstanceOf[Contract]).get
    ContractRef(buildResult.contractAddress.contractId, contractAddress, code)
>>>>>>> 3871bd19
  }

  def script(publicKey: String, code: String, walletName: String) = {
    val compileResult = request[CompileResult](compileScript(code), restPort)
    val buildResult = request[BuildScriptTxResult](
      buildScript(
        fromPublicKey = publicKey,
        code = Hex.toHexString(compileResult.bytecode)
      ),
      restPort
    )
    submitTx(buildResult.unsignedTx, buildResult.txId, walletName)
  }

  def createWallets(nWallets: Int, restPort: Int, walletsBalance: U256): Seq[Wallet] = {
    request[WalletRestore.Result](restoreWallet(password, mnemonic, genesisWalletName), restPort)
    unitRequest(unlockWallet(password, genesisWalletName), restPort)
    val walletsCreation: IndexedSeq[WalletCreation] =
      (1 to nWallets).map(i => WalletCreation("password", s"walletName-$i", isMiner = Some(true)))
    val walletsCreationResult: IndexedSeq[WalletCreation.Result] =
      walletsCreation.map(walletCreation =>
        request[WalletCreation.Result](
          createWallet(
            walletCreation.password,
            walletCreation.walletName,
            walletCreation.isMiner.get
          ),
          restPort
        )
      )
    walletsCreation.zip(walletsCreationResult).map {
      case (walletCreation, walletCreationResult) => {
        import org.alephium.api.UtilJson._
        unitRequest(unlockWallet(walletCreation.password, walletCreation.walletName), restPort)
        val addresses = request[AVector[MinerAddressesInfo]](
          getMinerAddresses(walletCreation.walletName),
          restPort
        )
        // scalastyle:off no.equal
        val newActiveAddress =
          addresses.head.addresses.toIterable
            .find(_.group.value == activeAddressesGroup)
            .get
            .address
            .toBase58
        // scalastyle:on no.equal
        unitRequest(
          postWalletChangeActiveAddress(walletCreation.walletName, newActiveAddress),
          restPort
        )
        val txResult = request[Transfer.Result](
          transferWallet(genesisWalletName, newActiveAddress, walletsBalance),
          restPort
        )
        confirmTx(txResult, restPort)
        val pubKey = request[AddressInfo](
          getAddressInfo(walletCreation.walletName, newActiveAddress),
          restPort
        ).publicKey
        Wallet(walletCreation, walletCreationResult, newActiveAddress, pubKey)
      }
    }
  }

  clique.start()

  val restPort = clique.masterRestPort
  request[Balance](getBalance(address), restPort) is initialBalance

  startWS(defaultWsMasterPort)
  clique.selfClique().nodes.foreach { peer => request[Boolean](startMining, peer.restPort) is true }

  val nWallets       = 5
  val walletsBalance = ALPH.alph(1000)
  val wallets        = createWallets(nWallets, restPort, walletsBalance)
  wallets.foreach(wallet =>
    request[Balance](getBalance(wallet.activeAddress), restPort).balance.value is walletsBalance
  )
  val utxoFee = "50000000000000"
}

final case class ContractRef(contractId: ContractId, contractAddress: Address, code: String)
final case class Wallet(
    creation: WalletCreation,
    result: WalletCreation.Result,
    activeAddress: String,
    publicKey: PublicKey
)<|MERGE_RESOLUTION|>--- conflicted
+++ resolved
@@ -300,20 +300,9 @@
     val tx: Transaction = block.transactions.find(_.unsigned.hash.get == txResult.txId).get
     // scalastyle:on no.equal
 
-<<<<<<< HEAD
-    val Contract(_, _, _, contractAddress, _) = tx.generatedOutputs
-      .find(output =>
-        output match {
-          case Contract(_, _, _, _, _) => true
-          case _                       => false
-        }
-      )
-      .get
-    ContractRef(buildResult.contractId, contractAddress, code)
-=======
-    val Contract(_, contractAddress, _) = tx.outputs.find(_.isInstanceOf[Contract]).get
+    val Contract(_, _, _, contractAddress, _) =
+      tx.generatedOutputs.find(_.isInstanceOf[Contract]).get
     ContractRef(buildResult.contractAddress.contractId, contractAddress, code)
->>>>>>> 3871bd19
   }
 
   def script(publicKey: String, code: String, walletName: String) = {
