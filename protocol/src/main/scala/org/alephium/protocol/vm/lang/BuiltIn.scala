--- conflicted
+++ resolved
@@ -126,28 +126,21 @@
       Seq.empty,
       AssertWithErrorCode
     )
-<<<<<<< HEAD
   val verifyTxSignature: SimpleBuiltIn[StatelessContext] =
     SimpleBuiltIn("verifyTxSignature", Seq(Type.ByteVec), Seq(), VerifyTxSignature)
   val verifySecP256K1: SimpleBuiltIn[StatelessContext] =
     SimpleBuiltIn(
-=======
-  val checkPermission: SimpleStatelessBuiltIn =
-    SimpleStatelessBuiltIn(
+      "verifySecP256K1",
+      Seq(Type.ByteVec, Type.ByteVec, Type.ByteVec),
+      Seq.empty,
+      VerifySecP256K1
+    )
+  val checkPermission: SimpleBuiltIn[StatelessContext] =
+    SimpleBuiltIn(
       "checkPermission",
       Seq[Type](Type.Bool, Type.U256),
       Seq.empty,
       AssertWithErrorCode
-    )
-  val verifyTxSignature: SimpleStatelessBuiltIn =
-    SimpleStatelessBuiltIn("verifyTxSignature", Seq(Type.ByteVec), Seq(), VerifyTxSignature)
-  val verifySecP256K1: SimpleStatelessBuiltIn =
-    SimpleStatelessBuiltIn(
->>>>>>> 6f83fdf3
-      "verifySecP256K1",
-      Seq(Type.ByteVec, Type.ByteVec, Type.ByteVec),
-      Seq.empty,
-      VerifySecP256K1
     )
   val verifyED25519: SimpleBuiltIn[StatelessContext] =
     SimpleBuiltIn(
