// Copyright 2018 The Alephium Authors
// This file is part of the alephium project.
//
// The library is free software: you can redistribute it and/or modify
// it under the terms of the GNU Lesser General Public License as published by
// the Free Software Foundation, either version 3 of the License, or
// (at your option) any later version.
//
// The library is distributed in the hope that it will be useful,
// but WITHOUT ANY WARRANTY; without even the implied warranty of
// MERCHANTABILITY or FITNESS FOR A PARTICULAR PURPOSE. See the
// GNU Lesser General Public License for more details.
//
// You should have received a copy of the GNU Lesser General Public License
// along with the library. If not, see <http://www.gnu.org/licenses/>.

package org.alephium.protocol.vm.lang

import org.scalatest.Assertion

import org.alephium.protocol.{Hash, Signature, SignatureSchema}
import org.alephium.protocol.config.CompilerConfig
import org.alephium.protocol.vm._
import org.alephium.serde._
import org.alephium.util._

// scalastyle:off no.equal file.size.limit
class CompilerSpec extends AlephiumSpec with ContextGenerators {
  it should "parse asset script" in {
    val script =
      s"""
         |// comment
         |AssetScript Foo {
         |  pub fn bar(a: U256, b: U256) -> (U256) {
         |    return (a + b)
         |  }
         |}
         |""".stripMargin
    Compiler.compileAssetScript(script).isRight is true
  }

  it should "parse tx script" in {
    {
      info("success")

      val script =
        s"""
           |// comment
           |TxScript Foo {
           |  pub fn bar(a: U256, b: U256) -> (U256) {
           |    return (a + b)
           |  }
           |}
           |""".stripMargin
      Compiler.compileTxScript(script).isRight is true
    }

    {
      info("fail with event definition")

      val script =
        s"""
           |TxScript Foo {
           |  event Add(a: U256, b: U256)
           |
           |  pub fn bar(a: U256, b: U256) -> (U256) {
           |    return (a + b)
           |  }
           |}
           |""".stripMargin
      Compiler
        .compileTxScript(script)
        .leftValue
        .message is """Parser failed: Parsed.Failure(Position 3:3, found "event Add(")"""
    }
  }

  it should "parse contracts" in {
    {
      info("success")

      val contract =
        s"""
           |// comment
           |TxContract Foo(mut x: U256, mut y: U256, c: U256) {
           |  // comment
           |  pub fn add0(a: U256, b: U256) -> (U256) {
           |    return (a + b)
           |  }
           |
           |  fn add1() -> (U256) {
           |    return (x + y)
           |  }
           |
           |  fn add2(d: U256) -> () {
           |    let mut z = 0u
           |    z = d
           |    x = x + z // comment
           |    y = y + z // comment
           |    return
           |  }
           |}
           |""".stripMargin
      Compiler.compileContract(contract).isRight is true
    }

    {
      info("no function definition")

      val contract =
        s"""
           |TxContract Foo(mut x: U256, mut y: U256, c: U256) {
           |  event Add(a: U256, b: U256)
           |}
           |""".stripMargin
      Compiler
        .compileContract(contract)
        .leftValue
        .message is "No function definition in TxContract Foo"
    }

    {
      info("duplicated function definitions")

      val contract =
        s"""
           |TxContract Foo(mut x: U256, mut y: U256, c: U256) {
           |  pub fn add1(a: U256, b: U256) -> (U256) {
           |    return (a + b)
           |  }
           |  pub fn add2(a: U256, b: U256) -> (U256) {
           |    return (a + b)
           |  }
           |  pub fn add3(a: U256, b: U256) -> (U256) {
           |    return (a + b)
           |  }
           |
           |  pub fn add1(b: U256, a: U256) -> (U256) {
           |    return (a + b)
           |  }
           |  pub fn add2(b: U256, a: U256) -> (U256) {
           |    return (a + b)
           |  }
           |}
           |""".stripMargin
      Compiler
        .compileContract(contract)
        .leftValue
        .message is "These functions are defined multiple times: add1, add2"
    }

  }

  it should "infer types" in {
    def check(
        xMut: String,
        a: String,
        aType: String,
        b: String,
        bType: String,
        rType: String,
        fname: String,
        validity: Boolean = false
    ) = {
      val contract =
        s"""
         |TxContract Foo($xMut x: U256) {
         |  pub fn add($a: $aType, $b: $bType) -> ($rType) {
         |    x = a + b
         |    return (a - b)
         |  }
         |
         |  fn $fname() -> () {
         |    return
         |  }
         |}
         |""".stripMargin
      Compiler.compileContract(contract).isRight is validity
    }

    check("mut", "a", "U256", "b", "U256", "U256", "foo", true)
    check("", "a", "U256", "b", "U256", "U256", "foo")
    check("mut", "x", "U256", "b", "U256", "U256", "foo")
    check("mut", "a", "U256", "x", "U256", "U256", "foo")
    check("mut", "a", "I64", "b", "U256", "U256", "foo")
    check("mut", "a", "U256", "b", "I64", "U256", "foo")
    check("mut", "a", "U256", "b", "U256", "I64", "foo")
    check("mut", "a", "U256", "b", "U256", "U256, U256", "foo")
    check("mut", "a", "U256", "b", "U256", "U256", "add")
  }

  it should "parse multiple contracts" in {
    val input =
      s"""
         |TxContract Foo() {
         |  fn foo(bar: Bar) -> () {
         |    return bar.bar()
         |  }
         |
         |  pub fn bar() -> () {
         |    return
         |  }
         |}
         |
         |TxScript Bar {
         |  pub fn bar() -> () {
         |    return foo()
         |  }
         |
         |  fn foo() -> () {
         |    return
         |  }
         |}
         |""".stripMargin
    Compiler.compileContract(input, 0).isRight is true
    Compiler.compileTxScript(input, 1).isRight is true
  }

  it should "check function return types" in {
    val failed = Seq(
      s"""
         |TxContract Foo() {
         |  fn foo() -> (U256) {
         |  }
         |}
         |""".stripMargin,
      s"""
         |TxContract Foo() {
         |  fn foo(value: U256) -> (U256) {
         |    if (value > 10) {
         |      return 1
         |    }
         |  }
         |}
         |""".stripMargin,
      s"""
         |TxContract Foo() {
         |  fn foo() -> (U256) {
         |    let mut x = 0
         |    return 0
         |    x = 1
         |  }
         |}
         |""".stripMargin,
      s"""
         |TxContract Foo() {
         |  fn foo(value: U256) -> (U256) {
         |    if (value > 10) {
         |      return 0
         |    } else {
         |      if (value > 20) {
         |        return 1
         |      }
         |    }
         |  }
         |}
         |""".stripMargin
    )
    failed.foreach { code =>
      Compiler.compileContract(code).leftValue is Compiler.Error(
        "Expect return statement for function foo"
      )
    }

    val succeed = Seq(
      s"""
         |TxContract Foo() {
         |  fn foo(value: U256) -> (U256) {
         |    if (value > 10) {
         |      return 0
         |    } else {
         |      return 1
         |    }
         |  }
         |}
         |""".stripMargin,
      s"""
         |TxContract Foo() {
         |  fn foo(value: U256) -> (U256) {
         |    if (value > 10) {
         |      return 0
         |    } else {
         |      if (value > 20) {
         |        return 1
         |      }
         |      return 2
         |    }
         |  }
         |}
         |""".stripMargin,
      s"""
         |TxContract Foo() {
         |  fn foo(value: U256) -> (U256) {
         |    if (value > 10) {
         |      if (value < 8) {
         |        return 0
         |      } else {
         |        return 1
         |      }
         |    } else {
         |      if (value > 20) {
         |        return 2
         |      } else {
         |        return 3
         |      }
         |    }
         |  }
         |}
         |""".stripMargin
    )
    succeed.foreach { code =>
      Compiler.compileContract(code).isRight is true
    }
  }

  it should "check contract type" in {
    val failed = Seq(
      s"""
         |TxContract Foo(bar: Bar) {
         |  fn foo() -> () {
         |  }
         |}
         |""".stripMargin,
      s"""
         |TxContract Foo() {
         |  fn foo(bar: Bar) -> () {
         |  }
         |}
         |""".stripMargin,
      s"""
         |TxContract Foo() {
         |  fn foo() -> () {
         |    let bar = Bar(#00)
         |  }
         |}
         |""".stripMargin
    )
    failed.foreach { code =>
      Compiler.compileContract(code).leftValue is Compiler.Error(
        "Contract Bar does not exist"
      )
    }

    val barContract =
      s"""
         |TxContract Bar() {
         |  fn bar() -> () {
         |  }
         |}
         |""".stripMargin
    val succeed = Seq(
      s"""
         |TxContract Foo(bar: Bar) {
         |  fn foo() -> () {
         |  }
         |}
         |
         |$barContract
         |""".stripMargin,
      s"""
         |TxContract Foo() {
         |  fn foo(bar: Bar) -> () {
         |  }
         |}
         |
         |$barContract
         |""".stripMargin,
      s"""
         |TxContract Foo() {
         |  fn foo() -> () {
         |    let bar = Bar(#00)
         |  }
         |}
         |
         |$barContract
         |""".stripMargin
    )
    succeed.foreach { code =>
      Compiler.compileContract(code).isRight is true
    }
  }

  trait Fixture {
    def test(
        input: String,
        args: AVector[Val],
        output: AVector[Val] = AVector.empty,
        fields: AVector[Val] = AVector.empty
    ): Assertion = {
      val contract = Compiler.compileContract(input).toOption.get

      deserialize[StatefulContract](serialize(contract)) isE contract
      val (obj, context) = prepareContract(contract, fields)
      StatefulVM.executeWithOutputs(context, obj, args) isE output
    }
  }

  it should "generate IR code" in new Fixture {
    val input =
      s"""
         |TxContract Foo(x: U256) {
         |
         |  pub fn add(a: U256) -> (U256) {
         |    return square(x) + square(a)
         |  }
         |
         |  fn square(n: U256) -> (U256) {
         |    return n * n
         |  }
         |}
         |""".stripMargin

    test(
      input,
      AVector(Val.U256(U256.Two)),
      AVector(Val.U256(U256.unsafe(5))),
      AVector(Val.U256(U256.One))
    )
  }

  it should "verify signature" in {
    def input(hash: Hash) =
      s"""
         |AssetScript P2PKH {
         |  pub fn verify(pk: ByteVec) -> () {
         |    let hash = #${hash.toHexString}
         |    assert!(hash == blake2b!(pk))
         |    verifyTxSignature!(pk)
         |    return
         |  }
         |}
         |""".stripMargin

    val (priKey, pubKey) = SignatureSchema.generatePriPub()
    val pubKeyHash       = Hash.hash(pubKey.bytes)

    val script = Compiler.compileAssetScript(input(pubKeyHash)).rightValue
    deserialize[StatelessScript](serialize(script)) isE script

    val args             = AVector[Val](Val.ByteVec.from(pubKey))
    val statelessContext = genStatelessContext(signatures = AVector(Signature.zero))
    val signature        = SignatureSchema.sign(statelessContext.txId.bytes, priKey)
    statelessContext.signatures.pop().rightValue is Signature.zero
    statelessContext.signatures.push(signature) isE ()
    StatelessVM.execute(statelessContext, script.toObject, args).isRight is true
    StatelessVM.execute(statelessContext, script.toObject, args) is
      failed(StackUnderflow) // no signature in the stack
  }

  it should "converse values" in new Fixture {
    test(
      s"""
         |TxContract Conversion() {
         |  pub fn main() -> () {
         |    let mut x = 5u
         |    let mut y = 5i
         |    x = u256!(y)
         |    y = i256!(x)
         |  }
         |}
         |""".stripMargin,
      AVector.empty
    )
  }

  it should "test while" in new Fixture {
    test(
      s"""
         |TxContract While() {
         |  pub fn main() -> (U256) {
         |    let mut x = 5
         |    let mut done = false
         |    while !done {
         |      x = x + x - 3
         |      if x % 5 == 0 { done = true }
         |    }
         |    return x
         |  }
         |}
         |""".stripMargin,
      AVector.empty,
      AVector(Val.U256(U256.unsafe(35)))
    )
  }

  it should "test the following typical examples" in new Fixture {
    test(
      s"""
         |TxContract Main() {
         |
         |  pub fn main() -> () {
         |    let an_i256 = 5i
         |    let an_u256 = 5u
         |
         |    // Or a default will be used.
         |    let default_integer = 7   // `U256`
         |
         |    // A mutable variable's value can be changed.
         |    let mut another_i256 = 5i
         |    let mut another_u256 = 5u
         |    another_i256 = 6i
         |    another_u256 = 6u
         |
         |    let mut bool = true
         |    bool = false
         |  }
         |}
         |""".stripMargin,
      AVector.empty
    )

    test(
      s"""
         |TxContract Fibonacci() {
         |  pub fn f(n: I256) -> (I256) {
         |    if n < 2i {
         |      return n
         |    } else {
         |      return f(n-1i) + f(n-2i)
         |    }
         |  }
         |}
         |""".stripMargin,
      AVector(Val.I256(I256.from(10))),
      AVector[Val](Val.I256(I256.from(55)))
    )

    test(
      s"""
         |TxContract Fibonacci() {
         |  pub fn f(n: U256) -> (U256) {
         |    if n < 2u {
         |      return n
         |    } else {
         |      return f(n-1u) + f(n-2u)
         |    }
         |  }
         |}
         |""".stripMargin,
      AVector(Val.U256(U256.unsafe(10))),
      AVector[Val](Val.U256(U256.unsafe(55)))
    )

    test(
      s"""
         |TxContract Test() {
         |  pub fn main() -> (Bool, Bool, Bool, Bool, Bool, Bool, Bool, Bool, Bool, Bool, Bool, Bool) {
         |    let b0 = 1 == 1
         |    let b1 = 1 == 2
         |    let b2 = 1 != 2
         |    let b3 = 1 != 1
         |    let b4 = 1 < 2
         |    let b5 = 1 < 0
         |    let b6 = 1 <= 2
         |    let b7 = 1 <= 1
         |    let b8 = 1 > 0
         |    let b9 = 1 > 2
         |    let b10 = 1 >= 0
         |    let b11 = 1 >= 1
         |    return b0, b1, b2, b3, b4, b5, b6, b7, b8, b9, b10, b11
         |  }
         |}
         |""".stripMargin,
      AVector.empty,
      AVector[Val](
        Val.True,
        Val.False,
        Val.True,
        Val.False,
        Val.True,
        Val.False,
        Val.True,
        Val.True,
        Val.True,
        Val.False,
        Val.True,
        Val.True
      )
    )

    test(
      s"""
         |TxContract Foo() {
         |  pub fn f(mut n: U256) -> (U256) {
         |    if n < 2 {
         |      n = n + 1
         |    }
         |    return n
         |  }
         |}
         |""".stripMargin,
      AVector(Val.U256(U256.unsafe(2))),
      AVector[Val](Val.U256(U256.unsafe(2)))
    )
  }

  it should "execute quasi uniswap" in new Fixture {
    val contract =
      s"""
         |TxContract Uniswap(
         |  mut alphReserve: U256,
         |  mut btcReserve: U256
         |) {
         |  pub fn exchange(alphAmount: U256) -> (U256) {
         |    let tokenAmount = btcReserve * alphAmount / (alphReserve + alphAmount)
         |    alphReserve = alphReserve + alphAmount
         |    btcReserve = btcReserve - tokenAmount
         |    return tokenAmount
         |  }
         |}
         |""".stripMargin

    test(
      contract,
      AVector(Val.U256(U256.unsafe(1000))),
      AVector(Val.U256(U256.unsafe(99))),
      AVector(Val.U256(U256.unsafe(1000000)), Val.U256(U256.unsafe(100000)))
    )

    test(
      contract,
      AVector(Val.U256(U256.unsafe(1000))),
      AVector(Val.U256(U256.unsafe(99))),
      AVector(
        Val.U256(U256.unsafe(Long.MaxValue) divUnsafe U256.unsafe(10)),
        Val.U256(U256.unsafe(Long.MaxValue) divUnsafe U256.unsafe(100))
      )
    )
  }

  it should "test operator precedence" in new Fixture {
    val contract =
      s"""
         |TxContract Operator() {
         |  pub fn main() -> (U256, Bool, Bool) {
         |    let x = 1 + 2 * 3 - 2 / 2
         |    let y = (1 < 2) && (2 <= 2) && (2 < 3)
         |    let z = !false && false || false
         |
         |    return x, y, z
         |  }
         |}
         |""".stripMargin
    test(contract, AVector.empty, AVector(Val.U256(U256.unsafe(6)), Val.True, Val.False))
  }

  it should "compile array failed" in {
    val codes = List(
      s"""
         |// duplicated variable name
         |TxContract Foo() {
         |  fn foo() -> () {
         |    let x = 0
         |    let x = [1, 2, 3]
         |    return
         |  }
         |}
         |""".stripMargin ->
        "Local variables have the same name: x",
      s"""
         |// duplicated variable name
         |TxContract Foo(x: [U256; 2]) {
         |  fn foo() -> () {
         |    let x = [2; 3]
         |    return
         |  }
         |}
         |""".stripMargin ->
        "Global variable has the same name as local variable: x",
      s"""
         |// assign to immutable array element(contract field)
         |TxContract Foo(x: [U256; 2]) {
         |  fn set() -> () {
         |    x[0] = 2
         |    return
         |  }
         |}
         |""".stripMargin ->
        "Assign to immutable variable: x",
      s"""
         |// assign to immutable array element(local variable)
         |TxContract Foo() {
         |  fn foo() -> () {
         |    let x = [2; 4]
         |    x[0] = 3
         |    return
         |  }
         |}
         |""".stripMargin ->
        "Assign to immutable variable: x",
      s"""
         |// out of index
         |TxContract Foo() {
         |  fn foo() -> (U256) {
         |    let x = [[2; 2]; 4]
         |    return x[1][3]
         |  }
         |}
         |""".stripMargin ->
        "Invalid array index: 3, array size: 2",
      s"""
         |// out of index
         |TxContract Foo() {
         |  fn foo() -> () {
         |    let mut x = [2; 2]
         |    x[2] = 3
         |    return
         |  }
         |}
         |""".stripMargin ->
        "Invalid array index: 2, array size: 2",
      s"""
         |// invalid array element assignment
         |TxContract Foo() {
         |  fn foo() -> () {
         |    let mut x = [1, 2]
         |    x[2] = 2
         |    return
         |  }
         |}
         |""".stripMargin ->
        "Invalid array index: 2, array size: 2",
      s"""
         |// invalid array element assignment
         |TxContract Foo() {
         |  fn foo() -> () {
         |    let mut x = [1, 2]
         |    x[0][0] = 2
         |    return
         |  }
         |}
         |""".stripMargin ->
        "Invalid assignment to array: x",
      s"""
         |// invalid array expression
         |TxContract Foo() {
         |  fn foo() -> () {
         |    let x = [1, 2]
         |    let y = x[0][0]
         |    return
         |  }
         |}
         |""".stripMargin ->
        "Expect array type, have: List(U256)", // TODO: improve this error message
      s"""
         |// invalid array expression
         |TxContract Foo() {
         |  fn foo() -> () {
         |    let x = 2
         |    let y = x[0]
         |    return
         |  }
         |}
         |""".stripMargin ->
        "Expect array type, have: List(U256)",
      s"""
         |// invalid binary expression(compare array)
         |TxContract Foo() {
         |  fn foo() -> (Bool) {
         |    let x = [3; 2]
         |    let y = [3; 2]
         |    return x == y
         |  }
         |}
         |""".stripMargin ->
        "Invalid param types List(FixedSizeArray(U256,2), FixedSizeArray(U256,2)) for Eq",
      s"""
         |// invalid binary expression(add array)
         |TxContract Foo() {
         |  fn foo() -> () {
         |    let x = [2; 2] + [2; 2]
         |    return
         |  }
         |}""".stripMargin ->
        "Invalid param types List(FixedSizeArray(U256,2), FixedSizeArray(U256,2)) for ArithOperator",
      s"""
         |// assign array element with invalid type
         |TxContract Foo() {
         |  fn foo() -> () {
         |    let mut x = [3i; 2]
         |    x[0] = 3
         |    return
         |  }
         |}
         |""".stripMargin ->
        "Assign List(U256) to List(I256)"
    )
    codes.foreach { case (code, error) =>
      Compiler.compileContract(code).leftValue.message is error
    }
  }

  it should "compile loop failed" in {
    val codes = List(
      s"""
         |// invalid loop step
         |TxContract Foo() {
         |  fn bar(value: U256) -> () {
         |    return
         |  }
         |
         |  fn foo() -> () {
         |    loop(1, 4, 0, bar(?))
         |    return
         |  }
         |}
         |""".stripMargin,
      s"""
         |// nested loop
         |TxContract Foo() {
         |  fn bar(value: U256) -> () {
         |    return
         |  }
         |
         |  fn foo() -> () {
         |    loop(1, 4, 1, loop(1, 4, 1, bar(?)))
         |    return
         |  }
         |}
         |""".stripMargin,
      s"""
         |// invalid placeholder
         |TxContract Foo() {
         |  fn foo() -> () {
         |    let mut x = [1, 2, 3]
         |    x[0] = ?
         |    return
         |  }
         |}
         |""".stripMargin,
      s"""
         |// invalid placeholder
         |TxContract Foo() {
         |  fn foo() -> () {
         |    let mut x = [1, 2, 3]
         |    loop(4, 0, -1, x[? - 1] = ?)
         |    return
         |  }
         |}
         |""".stripMargin,
      s"""
         |// invalid array index
         |TxContract Foo() {
         |  fn foo() -> () {
         |    let mut x = [1, 2, 3]
         |    loop(4, 0, -1, x[?] = ?)
         |    return
         |  }
         |}
         |""".stripMargin,
      s"""
         |// cannot define new variable in loop
         |TxContract Foo() {
         |  fn foo() -> () {
         |    loop(0, 4, 1, let x = ?)
         |    return
         |  }
         |}
         |""".stripMargin,
      s"""
         |// cannot return in loop
         |TxContract Foo() {
         |  fn foo() -> () {
         |    loop(0, 4, 1, return ?)
         |    return
         |  }
         |}
         |""".stripMargin,
      s"""
         |// loop body must be statements
         |TxContract Foo() {
         |  fn foo() -> () {
         |    loop(0, 4, 1, ?)
         |    return
         |  }
         |}
         |""".stripMargin,
      s"""
         |// only allow one statement in loop body
         |TxContract Foo() {
         |  fn foo() -> () {
         |    let mut a = 0
         |    let mut b = 1
         |    loop(0, 4, 1,
         |      a = a + ?
         |      b = b + ?
         |    )
         |    return
         |  }
         |}
         |""".stripMargin
    )
    codes.foreach(code => Compiler.compileContract(code).isLeft is true)
  }

  trait TestContractMethodFixture {
    def code: String
    def fields: AVector[Val] = AVector.empty

    lazy val contract       = Compiler.compileContract(code).rightValue
    lazy val (obj, context) = prepareContract(contract, fields)

    def test(methodIndex: Int, args: AVector[Val], result: AVector[Val]) = {
      StatefulVM.executeWithOutputs(context, obj, args, methodIndex).rightValue is result
    }
  }

  it should "test array" in new TestContractMethodFixture {
    val code =
      s"""
         |TxContract ArrayTest() {
         |  pub fn test0() -> (Bool) {
         |    let mut arr1 = [1, 2, 3]
         |    arr1[0] = 2
         |    return arr1[0] == 2 && arr1[1] == 2 && arr1[2] == 3
         |  }
         |
         |  pub fn test1(x: U256) -> (U256) {
         |    return [x; 4][0]
         |  }
         |
         |  pub fn test2(mut x: [Bool; 4]) -> (Bool) {
         |    x[1] = !x[1]
         |    return x[1]
         |  }
         |
         |  pub fn test3(mut x: [U256; 4]) -> (Bool) {
         |    let mut y = x
         |    y[0] = y[0] + 1
         |    return y[0] == (x[0] + 1)
         |  }
         |
         |  pub fn test4(x: U256) -> ([U256; 2]) {
         |    let y = [[x; 2]; 5]
         |    return y[0]
         |  }
         |
         |  pub fn test5(value: U256) -> ([[U256; 2]; 2]) {
         |    let x = [[value; 2]; 3]
         |    let mut y = x
         |    y[0][0] = y[0][0] + 1
         |    y[0][1] = y[0][1] + 1
         |    y[2][0] = y[2][0] + 2
         |    y[2][1] = y[2][1] + 2
         |    return [y[0], y[2]]
         |  }
         |
         |  pub fn foo(x: U256) -> ([U256; 4]) {
         |    return [x; 4]
         |  }
         |
         |  pub fn test7(x: U256) -> (U256) {
         |    return foo(x)[0]
         |  }
         |
         |  pub fn bar(x: [U256; 4], y: [U256; 4]) -> (U256) {
         |    return [x, y][0][0]
         |  }
         |
         |  pub fn test9(x: U256) -> (U256) {
         |    return bar(foo(x), foo(x))
         |  }
         |
         |  pub fn test10() -> (Bool) {
         |    let mut x = [[4; 2]; 2]
         |    let y = [3; 2]
         |    x[0] = y
         |    return x[0][0] == 3 &&
         |           x[0][1] == 3 &&
         |           x[1][0] == 4 &&
         |           x[1][1] == 4
         |  }
         |
         |  pub fn test11() -> (Bool) {
         |    let mut x = [[[4; 2]; 2]; 2]
         |    let y = [3; 2]
         |    x[1][1] = y
         |    return x[0][0][0] == 4 &&
         |           x[0][0][1] == 4 &&
         |           x[1][1][0] == 3 &&
         |           x[1][1][1] == 3
         |  }
         |
         |  pub fn test12() -> (Bool) {
         |    let mut x = [4; 2]
         |    let y = [x, x]
         |    x[0] = 3
         |    return y[0][0] == 4 &&
         |           y[0][1] == 4 &&
         |           y[1][0] == 4 &&
         |           y[1][1] == 4
         |  }
         |
         |  pub fn test13() -> (Bool) {
         |    let mut x = [[4; 2]; 2]
         |    let y = [x[0], x[1]]
         |    x[0] = [3; 2]
         |    return y[0][0] == 4 &&
         |           y[0][1] == 4 &&
         |           y[1][0] == 4 &&
         |           y[1][1] == 4 &&
         |           x[0][0] == 3 &&
         |           x[0][1] == 3
         |  }
         |}
         |""".stripMargin

    test(0, AVector.empty, AVector(Val.True))
    test(1, AVector(Val.U256(3)), AVector(Val.U256(3)))
    test(2, AVector.fill(4)(Val.True), AVector(Val.False))
    test(3, AVector.fill(4)(Val.U256(10)), AVector(Val.True))
    test(4, AVector(Val.U256(4)), AVector.fill(2)(Val.U256(4)))
    test(5, AVector(Val.U256(1)), AVector(Val.U256(2), Val.U256(2), Val.U256(3), Val.U256(3)))
    test(7, AVector(Val.U256(3)), AVector(Val.U256(3)))
    test(9, AVector(Val.U256(3)), AVector(Val.U256(3)))
    test(10, AVector.empty, AVector(Val.True))
    test(11, AVector.empty, AVector(Val.True))
    test(12, AVector.empty, AVector(Val.True))
    test(13, AVector.empty, AVector(Val.True))
  }

  it should "test contract array fields" in new TestContractMethodFixture {
    val code =
      s"""
         |TxContract Foo(
         |  mut array: [[U256; 2]; 4],
         |  mut x: U256
         |) {
         |  fn foo0(a: [U256; 2], b: [U256; 2]) -> () {
         |    loop(0, 2, 1, assert!(a[?] == b[?]))
         |    return
         |  }
         |
         |  pub fn test1(a: [[U256; 2]; 4]) -> () {
         |    array = a
         |    loop(0, 4, 1, foo0(array[?], a[?]))
         |    return
         |  }
         |
         |  fn foo1() -> (U256) {
         |    x = x + 1
         |    return x
         |  }
         |
         |  pub fn test3() -> (Bool) {
         |    x = 0
         |    let res = [foo1(), foo1(), foo1(), foo1()]
         |    return x == 4
         |  }
         |
         |  pub fn test4() -> (Bool) {
         |    x = 0
         |    let res = [foo1(), foo1(), foo1(), foo1()][2]
         |    return x == 4
         |  }
         |
         |  pub fn test5() -> (Bool) {
         |    x = 0
         |    let res = [foo1(); 4]
         |    return x == 4
         |  }
         |}
         |""".stripMargin

    override val fields: AVector[Val] = AVector.fill(9)(Val.U256(0))
    test(1, AVector.fill(8)(Val.U256(3)), AVector.empty)
    test(3, AVector.empty, AVector(Val.True))
    test(4, AVector.empty, AVector(Val.True))
    test(5, AVector.empty, AVector(Val.True))
  }

  it should "compile failed if loop range too large" in {
    val code =
      s"""
         |TxContract LoopTest() {
         |  fn foo() -> () {
         |    let mut x = 0
         |    loop(0, 10, 1, x = x + ?)
         |    return
         |  }
         |}
         |""".stripMargin

    val config = new CompilerConfig {
      override def loopUnrollingLimit: Int = 5
    }
    Compiler.compileContract(code)(config) is Left(Compiler.Error("loop range too large"))
  }

  it should "test loop" in new TestContractMethodFixture {
    val code =
      s"""
         |TxContract LoopTest(mut array: [U256; 3]) {
         |  pub fn test0() -> (Bool) {
         |    let mut x = [0; 3]
         |    loop(0, 3, 1, x[?] = ?)
         |    return x[0] == 0 &&
         |           x[1] == 1 &&
         |           x[2] == 2
         |  }
         |
         |  pub fn test1() -> (Bool) {
         |    let mut x = [0; 3]
         |    loop(2, 0, -1, x[?] = ?)
         |    x[0] = 0
         |    return x[0] == 0 &&
         |           x[1] == 1 &&
         |           x[2] == 2
         |  }
         |
         |  pub fn test2() -> (Bool) {
         |    let mut x = [[0; 2]; 3]
         |    loop(0, 3, 1, x[?][0] = ?)
         |    return x[0][0] == 0 &&
         |           x[1][0] == 1 &&
         |           x[2][0] == 2
         |  }
         |
         |  pub fn test3() -> (Bool) {
         |    let mut x = [0; 3]
         |    let mut y = [1; 3]
         |    loop(0, 3, 1, x[?] = ?)
         |    loop(0, 3, 1, y[?] = ?)
         |    return x[0] == y[0] &&
         |           x[1] == y[1] &&
         |           x[2] == y[2]
         |  }
         |
         |  pub fn test4() -> (Bool) {
         |    loop(0, 3, 1, array[?] = ?)
         |    return array[0] == 0 &&
         |           array[1] == 1 &&
         |           array[2] == 2
         |  }
         |
         |  fn foo(value: U256) -> () {
         |    loop(0, 3, 1, array[?] = array[?] + value)
         |    return
         |  }
         |
         |  pub fn test6() -> (Bool) {
         |    loop(0, 3, 1, array[?] = 0)
         |    loop(0, 3, 1, foo(?))
         |    return array[0] == 3 &&
         |           array[1] == 3 &&
         |           array[2] == 3
         |  }
         |
         |  pub fn test7() -> (Bool) {
         |    let mut x = 0
         |    let mut y = 0
         |    loop(0, 3, 1,
         |      if (? >= 1) {
         |        x = x + ?
         |      } else {
         |        y = y + ?
         |      }
         |    )
         |    return x == 3 && y == 0
         |  }
         |
         |  pub fn test8() -> (Bool) {
         |    let mut x = 0
         |    let mut i = 0
         |    loop(0, 3, 1,
         |      while (i < ?) {
         |        x = ? + x
         |        i = i + 1
         |      }
         |    )
         |    return x == 3
         |  }
         |
         |  pub fn bar() -> ([U256; 3]) {
         |    return [0, 1, 2]
         |  }
         |
         |  pub fn test10() -> (Bool) {
         |    let mut x = [0; 3]
         |    loop(0, 3, 1, x[?] = bar()[?])
         |    return x[0] == 0 &&
         |           x[1] == 1 &&
         |           x[2] == 2
         |  }
         |}
         |""".stripMargin

    override val fields: AVector[Val] = AVector.fill(3)(Val.U256(0))
    test(0, AVector.empty, AVector(Val.True))
    test(1, AVector.empty, AVector(Val.True))
    test(2, AVector.empty, AVector(Val.True))
    test(3, AVector.empty, AVector(Val.True))
    test(4, AVector.empty, AVector(Val.True))
    test(6, AVector.empty, AVector(Val.True))
    test(7, AVector.empty, AVector(Val.True))
    test(8, AVector.empty, AVector(Val.True))
    test(10, AVector.empty, AVector(Val.True))
  }

  it should "compile return multiple values failed" in {
    val codes = Seq(
      s"""
         |// Assign to immutable variable
         |TxContract Foo() {
         |  fn bar() -> (U256, U256) {
         |    return 1, 2
         |  }
         |
         |  pub fn foo() -> () {
         |    let mut a = 0
         |    let b = 1
         |    a, b = bar()
         |    return
         |  }
         |}
         |""".stripMargin,
      s"""
         |// Assign ByteVec to U256
         |TxContract Foo() {
         |  fn bar() -> (U256, ByteVec) {
         |    return 1, #00
         |  }
         |
         |  pub fn foo() -> () {
         |    let mut a = 0
         |    let mut b = 1
         |    a, b = bar()
         |    return
         |  }
         |}
         |""".stripMargin,
      s"""
         |// Assign (U256, U256) to (U256, U256, U256)
         |TxContract Foo() {
         |  fn bar() -> (U256, U256) {
         |    return 1, 2
         |  }
         |
         |  pub fn foo() -> () {
         |    let mut a = 0
         |    let mut b = 0
         |    let mut c = 0
         |    a, b, c = bar()
         |    return
         |  }
         |}
         |""".stripMargin,
      s"""
         |// Assign (U256, U256, U256) to (U256, U256)
         |TxContract Foo() {
         |  fn bar() -> (U256, U256, U256) {
         |    return 1, 2, 3
         |  }
         |
         |  pub fn foo() -> () {
         |    let mut a = 0
         |    let mut b = 0
         |    a, b = bar()
         |    return
         |  }
         |}
         |""".stripMargin,
      s"""
         |TxContract Foo() {
         |  fn bar() -> (U256, U256) {
         |    return 1, 2
         |  }
         |
         |  pub fn foo() -> () {
         |    let (a, mut b, c) = bar()
         |    return
         |  }
         |}
         |""".stripMargin
    )

    codes.foreach(Compiler.compileContract(_).isLeft is true)
  }

  it should "test return multiple values" in new TestContractMethodFixture {
    val code: String =
      s"""
         |TxContract Foo(mut array: [U256; 3]) {
         |  fn foo0() -> (U256, U256) {
         |    return 1, 2
         |  }
         |
         |  pub fn test1() -> (Bool) {
         |    let mut a = 0
         |    let mut b = 0
         |    a, b = foo0()
         |    return a == 1 && b == 2
         |  }
         |
         |  pub fn test2() -> (Bool) {
         |    array[0], array[1] = foo0()
         |    return array[0] == 1 && array[1] == 2
         |  }
         |
         |  pub fn foo1() -> ([U256; 3], [U256; 3], U256) {
         |    return [1, 2, 3], [4, 5, 6], 7
         |  }
         |
         |  pub fn test4() -> (Bool) {
         |    let mut i = 0
         |    let mut x = [[0; 3]; 2]
         |    x[0], array, i = foo1()
         |    return x[0][0] == 1 &&
         |           x[0][1] == 2 &&
         |           x[0][2] == 3 &&
         |           array[0] == 4 &&
         |           array[1] == 5 &&
         |           array[2] == 6 &&
         |           i == 7
         |  }
         |
         |  pub fn foo2(value: U256) -> ([U256; 3], U256) {
         |    loop(0, 3, 1, array[?] = array[?] + value)
         |    return array, value
         |  }
         |
         |  pub fn test6() -> (Bool) {
         |    array = [1, 2, 3]
         |    let mut x = [[0; 3]; 3]
         |    let mut y = [0; 3]
         |    loop(0, 3, 1, x[?], y[?] = foo2(?))
         |    return x[0][0] == 1 &&
         |           x[0][1] == 2 &&
         |           x[0][2] == 3 &&
         |           x[1][0] == 2 &&
         |           x[1][1] == 3 &&
         |           x[1][2] == 4 &&
         |           x[2][0] == 4 &&
         |           x[2][1] == 5 &&
         |           x[2][2] == 6 &&
         |           y[0] == 0 &&
         |           y[1] == 1 &&
         |           y[2] == 2
         |  }
         |
         |  fn foo3() -> ([U256; 2], U256, U256) {
         |    return [1; 2], 1, 1
         |  }
         |
         |  pub fn test8() -> () {
         |    let (mut a, mut b, c) = foo3()
         |    assert!(b == 1 && c == 1 && a[0] == 1 && a[1] == 1)
         |    b = 2
         |    loop(0, 2, 1, a[?] = ?)
         |    assert!(b == 2 && a[0] == 0 && a[1] == 1)
         |    return
         |  }
         |}
         |""".stripMargin

    override val fields = AVector.fill(3)(Val.U256(0))
    test(1, AVector.empty, AVector(Val.True))
    test(2, AVector.empty, AVector(Val.True))
    test(4, AVector.empty, AVector(Val.True))
    test(6, AVector.empty, AVector(Val.True))
    test(8, AVector.empty, AVector.empty)
  }

  it should "return from if block" in new TestContractMethodFixture {
    val code: String =
      s"""
         |TxContract Foo(mut value: U256) {
         |  pub fn foo() -> () {
         |    if (true) {
         |      value = 1
         |      return
         |    }
         |
         |    value = 2
         |    return
         |  }
         |
         |  pub fn getValue() -> (U256) {
         |    return value
         |  }
         |}
         |""".stripMargin

    override val fields = AVector(Val.U256(0))
    test(0, AVector.empty, AVector.empty)
    test(1, AVector.empty, AVector(Val.U256(1)))
  }

  it should "generate efficient code for arrays" in {
    val code =
      s"""
         |TxContract Foo() {
         |  pub fn foo() -> () {
         |    let mut x = [1, 2, 3, 4]
         |    let y = x[0]
         |    return
         |  }
         |}
         |""".stripMargin
    Compiler.compileContract(code).rightValue.methods.head is
      Method[StatefulContext](
        isPublic = true,
        isPayable = false,
        argsLength = 0,
        localsLength = 5,
        returnLength = 0,
        instrs = AVector[Instr[StatefulContext]](
          U256Const1,
          U256Const2,
          U256Const3,
          U256Const4,
          StoreLocal(3),
          StoreLocal(2),
          StoreLocal(1),
          StoreLocal(0),
          LoadLocal(0),
          StoreLocal(4),
          Return
        )
      )
  }

  it should "parse events definition and emission" in {

    {
      info("event definition and emission")

      val contract =
        s"""
           |TxContract Foo(mut x: U256, mut y: U256, c: U256) {
           |
           |  event Add(a: U256, b: U256)
           |
           |  pub fn add(a: U256, b: U256) -> (U256) {
           |    emit Add(a, b)
           |    return (a + b)
           |  }
           |}
           |""".stripMargin
      Compiler.compileContract(contract).isRight is true
    }

    {
      info("multiple event definitions and emissions")

      val contract =
        s"""
           |TxContract Foo(mut x: U256, mut y: U256, c: U256) {
           |
           |  event Add1(a: U256, b: U256)
           |  event Add2(a: U256, b: U256)
           |
           |  pub fn add(a: U256, b: U256) -> (U256) {
           |    emit Add1(a, b)
           |    emit Add2(a, b)
           |    return (a + b)
           |  }
           |}
           |""".stripMargin
      Compiler.compileContract(contract).isRight is true
    }

    {
      info("event doesn't exist")

      val contract =
        s"""
           |TxContract Foo(mut x: U256, mut y: U256, c: U256) {
           |
           |  event Add(a: U256, b: U256)
           |
           |  pub fn add(a: U256, b: U256) -> (U256) {
           |    emit Add2(a, b)
           |    return (a + b)
           |  }
           |}
           |""".stripMargin
      Compiler.compileContract(contract).leftValue.message is "Event Add2 does not exist"
    }

    {
      info("duplicated event definitions")

      val contract =
        s"""
           |TxContract Foo(mut x: U256, mut y: U256, c: U256) {
           |
           |  event Add1(a: U256, b: U256)
           |  event Add2(a: U256, b: U256)
           |  event Add3(a: U256, b: U256)
           |  event Add1(b: U256, a: U256)
           |  event Add2(b: U256, a: U256)
           |
           |  pub fn add(a: U256, b: U256) -> (U256) {
           |    emit Add(a, b)
           |    return (a + b)
           |  }
           |}
           |""".stripMargin
      Compiler
        .compileContract(contract)
        .leftValue
        .message is "These events are defined multiple times: Add1, Add2"
    }

    {
      info("emit event with wrong args")

      val contract =
        s"""
           |TxContract Foo(mut x: U256, mut y: U256, c: U256) {
           |
           |  event Add(a: U256, b: U256)
           |
           |  pub fn add(a: U256, b: U256) -> (U256) {
           |    let z = false
           |    emit Add(a, z)
           |    return (a + b)
           |  }
           |}
           |""".stripMargin
      Compiler
        .compileContract(contract)
        .leftValue
        .message is "Invalid args type List(U256, Bool) for event Add(U256, U256)"
    }
  }

  it should "test contract inheritance compilation" in {
    val parent =
      s"""
         |TxContract Parent(mut x: U256) {
         |  event Foo()
         |
         |  pub fn foo() -> () {
         |  }
         |}
         |""".stripMargin

    {
      info("extends from parent contract")

      val child =
        s"""
           |TxContract Child(mut x: U256, y: U256) extends Parent(x) {
           |  pub fn bar() -> () {
           |    foo()
           |  }
           |
           |  pub fn emitEvent() -> () {
           |    emit Foo()
           |  }
           |}
           |
           |$parent
           |""".stripMargin

      Compiler.compileContract(child).isRight is true
    }

    {
      info("field does not exist")

      val child =
        s"""
           |TxContract Child(mut x: U256, y: U256) extends Parent(z) {
           |  pub fn foo() -> () {
           |  }
           |}
           |
           |$parent
           |""".stripMargin

      Compiler.compileContract(child).leftValue.message is
        "Contract field z does not exist"
    }

    {
      info("duplicated function definitions")

      val child =
        s"""
           |TxContract Child(mut x: U256, y: U256) extends Parent(x) {
           |  pub fn foo() -> () {
           |  }
           |}
           |
           |$parent
           |""".stripMargin

      Compiler.compileContract(child).leftValue.message is
        "These functions are defined multiple times: foo"
    }

    {
      info("duplicated event definitions")

      val child =
        s"""
           |TxContract Child(mut x: U256, y: U256) extends Parent(x) {
           |  event Foo()
           |
           |  pub fn bar() -> () {
           |  }
           |}
           |
           |$parent
           |""".stripMargin

      Compiler.compileContract(child).leftValue.message is
        "These events are defined multiple times: Foo"
    }

    {
      info("invalid field in child contract")

      val child =
        s"""
           |TxContract Child(x: U256, y: U256) extends Parent(x) {
           |  pub fn bar() -> () {
           |  }
           |}
           |
           |$parent
           |""".stripMargin

      Compiler.compileContract(child).leftValue.message is
        "Invalid contract inheritance fields, expect List(Argument(Ident(x),U256,true)), have List(Argument(Ident(x),U256,false))"
    }

    {
      info("invalid field in parent contract")

      val child =
        s"""
           |TxContract Child(mut x: U256, mut y: U256) extends Parent(y) {
           |  pub fn bar() -> () {
           |  }
           |}
           |
           |$parent
           |""".stripMargin

      Compiler.compileContract(child).leftValue.message is
        "Invalid contract inheritance fields, expect List(Argument(Ident(x),U256,true)), have List(Argument(Ident(y),U256,true))"
    }

    {
      info("Cyclic inheritance")

      val code =
        s"""
           |TxContract A(x: U256) extends B(x) {
           |  fn a() -> () {
           |  }
           |}
           |
           |TxContract B(x: U256) extends C(x) {
           |  fn b() -> () {
           |  }
           |}
           |
           |TxContract C(x: U256) extends A(x) {
           |  fn c() -> () {
           |  }
           |}
           |""".stripMargin

      Compiler.compileContract(code).leftValue.message is
        "Cyclic inheritance detected for contract A"
    }

    {
      info("extends from multiple parent")

      val code =
        s"""
           |TxContract Child(mut x: U256) extends Parent0(x), Parent1(x) {
           |  pub fn foo() -> () {
           |    p0(true, true)
           |    p1(true, true, true)
           |    gp(true)
           |  }
           |}
           |
           |TxContract Grandparent(mut x: U256) {
           |  event GP(value: U256)
           |
           |  fn gp(a: Bool) -> () {
           |    x = x + 1
           |    emit GP(x)
           |  }
           |}
           |
           |TxContract Parent0(mut x: U256) extends Grandparent(x) {
           |  fn p0(a: Bool, b: Bool) -> () {
           |    gp(a)
           |  }
           |}
           |
           |TxContract Parent1(mut x: U256) extends Grandparent(x) {
           |  fn p1(a: Bool, b: Bool, c: Bool) -> () {
           |    gp(a)
           |  }
           |}
           |""".stripMargin

      val contract = Compiler.compileContract(code).rightValue
      contract.methodsLength is 4
      contract.methods.map(_.argsLength) is AVector(0, 1, 2, 3)
<<<<<<< HEAD
=======
    }
  }

  it should "test interface compilation" in {
    {
      info("Interface should contain at least one function")
      val foo =
        s"""
           |Interface Foo {
           |}
           |""".stripMargin
      val error = Compiler.compileMultiContract(foo).leftValue
      error.message is "No function definition in TxContract Foo"
    }

    {
      info("Interface inheritance should not contain duplicated functions")
      val foo =
        s"""
           |Interface Foo {
           |  fn foo() -> ()
           |}
           |""".stripMargin
      val bar =
        s"""
           |Interface Bar extends Foo {
           |  fn foo() -> ()
           |}
           |
           |$foo
           |""".stripMargin
      val error = Compiler.compileMultiContract(bar).leftValue
      error.message is "These functions are defined multiple times: foo"
    }

    {
      info("Contract should implement interface functions with the same signature")
      val foo =
        s"""
           |Interface Foo {
           |  fn foo() -> ()
           |}
           |""".stripMargin
      val bar =
        s"""
           |TxContract Bar() extends Foo {
           |  pub fn foo() -> () {
           |    return
           |  }
           |}
           |
           |$foo
           |""".stripMargin
      val error = Compiler.compileMultiContract(bar).leftValue
      error.message is "Function foo is implemented with wrong signature"
    }

    {
      info("Interface inheritance can be chained")
      val a =
        s"""
           |Interface A {
           |  pub fn a() -> ()
           |}
           |""".stripMargin
      val b =
        s"""
           |Interface B extends A {
           |  pub fn b(x: Bool) -> ()
           |}
           |
           |$a
           |""".stripMargin
      val c =
        s"""
           |Interface C extends B {
           |  pub fn c(x: Bool, y: Bool) -> ()
           |}
           |
           |$b
           |""".stripMargin
      val interface =
        Compiler.compileMultiContract(c).rightValue.contracts(0).asInstanceOf[Ast.ContractInterface]
      interface.funcs.map(_.args.length) is Seq(0, 1, 2)

      val code =
        s"""
           |TxContract Foo() extends C {
           |  pub fn c(x: Bool, y: Bool) -> () {}
           |  pub fn a() -> () {}
           |  pub fn b(x: Bool) -> () {}
           |  pub fn d(x: Bool, y: Bool, z: Bool) -> () {
           |    a()
           |    b(x)
           |    c(x, y)
           |  }
           |}
           |
           |$c
           |""".stripMargin
      val contract =
        Compiler.compileMultiContract(code).rightValue.contracts(0).asInstanceOf[Ast.TxContract]
      contract.funcs.map(_.args.length) is Seq(0, 1, 2, 3)
    }

    {
      info("Contract inherits both interface and contract")
      val foo1: String =
        s"""
           |TxContract Foo1() {
           |  fn foo1() -> () {}
           |}
           |""".stripMargin
      val foo2: String =
        s"""
           |Interface Foo2 {
           |  fn foo2() -> ()
           |}
           |""".stripMargin
      val bar1: String =
        s"""
           |TxContract Bar1() extends Foo1(), Foo2 {
           |  fn foo2() -> () {}
           |}
           |$foo1
           |$foo2
           |""".stripMargin
      val bar2: String =
        s"""
           |TxContract Bar2() extends Foo2, Foo() {
           |  fn foo2() -> () {}
           |}
           |$foo1
           |$foo2
           |""".stripMargin
      Compiler.compileContract(bar1).isRight is true
      Compiler.compileContract(bar2).isRight is true
    }
  }

  it should "compile events with <= 8 fields" in {
    def code(nineFields: Boolean): String = {
      val eventStr = if (nineFields) ", a9: U256" else ""
      val emitStr  = if (nineFields) ", 9" else ""
      s"""
         |TxContract Foo(tmp: U256) {
         |  event Foo(a1: U256, a2: U256, a3: U256, a4: U256, a5: U256, a6: U256, a7: U256, a8: U256 $eventStr)
         |
         |  pub fn foo() -> () {
         |    emit Foo(1, 2, 3, 4, 5, 6, 7, 8 $emitStr)
         |    return
         |  }
         |}
         |""".stripMargin
>>>>>>> 2f28e1bf
    }
    Compiler.compileContract(code(false)).isRight is true
    Compiler
      .compileContract(code(true))
      .leftValue
      .message is "Max 8 fields allowed for contract events"
  }

  it should "test interface compilation" in {
    {
      info("Interface should contain at least one function")
      val foo =
        s"""
           |Interface Foo {
           |}
           |""".stripMargin
      val error = Compiler.compileMultiContract(foo).leftValue
      error.message is "No function definition in TxContract Foo"
    }

    {
      info("Interface inheritance should not contain duplicated functions")
      val foo =
        s"""
           |Interface Foo {
           |  fn foo() -> ()
           |}
           |""".stripMargin
      val bar =
        s"""
           |Interface Bar extends Foo {
           |  fn foo() -> ()
           |}
           |
           |$foo
           |""".stripMargin
      val error = Compiler.compileMultiContract(bar).leftValue
      error.message is "These functions are defined multiple times: foo"
    }

    {
      info("Contract should implement interface functions with the same signature")
      val foo =
        s"""
           |Interface Foo {
           |  fn foo() -> ()
           |}
           |""".stripMargin
      val bar =
        s"""
           |TxContract Bar() extends Foo {
           |  pub fn foo() -> () {
           |    return
           |  }
           |}
           |
           |$foo
           |""".stripMargin
      val error = Compiler.compileMultiContract(bar).leftValue
      error.message is "Function foo is implemented with wrong signature"
    }

    {
      info("Interface inheritance can be chained")
      val a =
        s"""
           |Interface A {
           |  pub fn a() -> ()
           |}
           |""".stripMargin
      val b =
        s"""
           |Interface B extends A {
           |  pub fn b(x: Bool) -> ()
           |}
           |
           |$a
           |""".stripMargin
      val c =
        s"""
           |Interface C extends B {
           |  pub fn c(x: Bool, y: Bool) -> ()
           |}
           |
           |$b
           |""".stripMargin
      val interface =
        Compiler.compileMultiContract(c).rightValue.contracts(0).asInstanceOf[Ast.ContractInterface]
      interface.funcs.map(_.args.length) is Seq(0, 1, 2)

      val code =
        s"""
           |TxContract Foo() extends C {
           |  pub fn c(x: Bool, y: Bool) -> () {}
           |  pub fn a() -> () {}
           |  pub fn b(x: Bool) -> () {}
           |  pub fn d(x: Bool, y: Bool, z: Bool) -> () {
           |    a()
           |    b(x)
           |    c(x, y)
           |  }
           |}
           |
           |$c
           |""".stripMargin
      val contract =
        Compiler.compileMultiContract(code).rightValue.contracts(0).asInstanceOf[Ast.TxContract]
      contract.funcs.map(_.args.length) is Seq(0, 1, 2, 3)
    }

    {
      info("Contract inherits both interface and contract")
      val foo1: String =
        s"""
           |TxContract Foo1() {
           |  fn foo1() -> () {}
           |}
           |""".stripMargin
      val foo2: String =
        s"""
           |Interface Foo2 {
           |  fn foo2() -> ()
           |}
           |""".stripMargin
      val bar1: String =
        s"""
           |TxContract Bar1() extends Foo1(), Foo2 {
           |  fn foo2() -> () {}
           |}
           |$foo1
           |$foo2
           |""".stripMargin
      val bar2: String =
        s"""
           |TxContract Bar2() extends Foo2, Foo1() {
           |  fn foo2() -> () {}
           |}
           |$foo1
           |$foo2
           |""".stripMargin
      Compiler.compileContract(bar1).isRight is true
      Compiler.compileContract(bar2).isRight is true
    }
  }

  it should "compile TxScript" in {
    val code =
      s"""
       |TxScript Main<address: Address, tokenId: ByteVec, tokenAmount: U256, swapContractKey: ByteVec> {
       |  pub payable fn main() -> () {
       |    approveToken!(address, tokenId, tokenAmount)
       |    let swap = Swap(swapContractKey)
       |    swap.swapAlph(address, tokenAmount)
       |  }
       |}
       |
       |Interface Swap {
       |  pub payable fn swapAlph(buyer: Address, tokenAmount: U256) -> ()
       |}
       |""".stripMargin
    val script = Compiler.compileTxScript(code).rightValue
    script.toTemplateString() is "0101010001000a{address:Address}{tokenId:ByteVec}{tokenAmount:U256}a3{swapContractKey:ByteVec}1700{address:Address}{tokenAmount:U256}16000100"
  }
}<|MERGE_RESOLUTION|>--- conflicted
+++ resolved
@@ -1708,169 +1708,7 @@
       val contract = Compiler.compileContract(code).rightValue
       contract.methodsLength is 4
       contract.methods.map(_.argsLength) is AVector(0, 1, 2, 3)
-<<<<<<< HEAD
-=======
-    }
-  }
-
-  it should "test interface compilation" in {
-    {
-      info("Interface should contain at least one function")
-      val foo =
-        s"""
-           |Interface Foo {
-           |}
-           |""".stripMargin
-      val error = Compiler.compileMultiContract(foo).leftValue
-      error.message is "No function definition in TxContract Foo"
-    }
-
-    {
-      info("Interface inheritance should not contain duplicated functions")
-      val foo =
-        s"""
-           |Interface Foo {
-           |  fn foo() -> ()
-           |}
-           |""".stripMargin
-      val bar =
-        s"""
-           |Interface Bar extends Foo {
-           |  fn foo() -> ()
-           |}
-           |
-           |$foo
-           |""".stripMargin
-      val error = Compiler.compileMultiContract(bar).leftValue
-      error.message is "These functions are defined multiple times: foo"
-    }
-
-    {
-      info("Contract should implement interface functions with the same signature")
-      val foo =
-        s"""
-           |Interface Foo {
-           |  fn foo() -> ()
-           |}
-           |""".stripMargin
-      val bar =
-        s"""
-           |TxContract Bar() extends Foo {
-           |  pub fn foo() -> () {
-           |    return
-           |  }
-           |}
-           |
-           |$foo
-           |""".stripMargin
-      val error = Compiler.compileMultiContract(bar).leftValue
-      error.message is "Function foo is implemented with wrong signature"
-    }
-
-    {
-      info("Interface inheritance can be chained")
-      val a =
-        s"""
-           |Interface A {
-           |  pub fn a() -> ()
-           |}
-           |""".stripMargin
-      val b =
-        s"""
-           |Interface B extends A {
-           |  pub fn b(x: Bool) -> ()
-           |}
-           |
-           |$a
-           |""".stripMargin
-      val c =
-        s"""
-           |Interface C extends B {
-           |  pub fn c(x: Bool, y: Bool) -> ()
-           |}
-           |
-           |$b
-           |""".stripMargin
-      val interface =
-        Compiler.compileMultiContract(c).rightValue.contracts(0).asInstanceOf[Ast.ContractInterface]
-      interface.funcs.map(_.args.length) is Seq(0, 1, 2)
-
-      val code =
-        s"""
-           |TxContract Foo() extends C {
-           |  pub fn c(x: Bool, y: Bool) -> () {}
-           |  pub fn a() -> () {}
-           |  pub fn b(x: Bool) -> () {}
-           |  pub fn d(x: Bool, y: Bool, z: Bool) -> () {
-           |    a()
-           |    b(x)
-           |    c(x, y)
-           |  }
-           |}
-           |
-           |$c
-           |""".stripMargin
-      val contract =
-        Compiler.compileMultiContract(code).rightValue.contracts(0).asInstanceOf[Ast.TxContract]
-      contract.funcs.map(_.args.length) is Seq(0, 1, 2, 3)
-    }
-
-    {
-      info("Contract inherits both interface and contract")
-      val foo1: String =
-        s"""
-           |TxContract Foo1() {
-           |  fn foo1() -> () {}
-           |}
-           |""".stripMargin
-      val foo2: String =
-        s"""
-           |Interface Foo2 {
-           |  fn foo2() -> ()
-           |}
-           |""".stripMargin
-      val bar1: String =
-        s"""
-           |TxContract Bar1() extends Foo1(), Foo2 {
-           |  fn foo2() -> () {}
-           |}
-           |$foo1
-           |$foo2
-           |""".stripMargin
-      val bar2: String =
-        s"""
-           |TxContract Bar2() extends Foo2, Foo() {
-           |  fn foo2() -> () {}
-           |}
-           |$foo1
-           |$foo2
-           |""".stripMargin
-      Compiler.compileContract(bar1).isRight is true
-      Compiler.compileContract(bar2).isRight is true
-    }
-  }
-
-  it should "compile events with <= 8 fields" in {
-    def code(nineFields: Boolean): String = {
-      val eventStr = if (nineFields) ", a9: U256" else ""
-      val emitStr  = if (nineFields) ", 9" else ""
-      s"""
-         |TxContract Foo(tmp: U256) {
-         |  event Foo(a1: U256, a2: U256, a3: U256, a4: U256, a5: U256, a6: U256, a7: U256, a8: U256 $eventStr)
-         |
-         |  pub fn foo() -> () {
-         |    emit Foo(1, 2, 3, 4, 5, 6, 7, 8 $emitStr)
-         |    return
-         |  }
-         |}
-         |""".stripMargin
->>>>>>> 2f28e1bf
-    }
-    Compiler.compileContract(code(false)).isRight is true
-    Compiler
-      .compileContract(code(true))
-      .leftValue
-      .message is "Max 8 fields allowed for contract events"
+    }
   }
 
   it should "test interface compilation" in {
@@ -2028,4 +1866,26 @@
     val script = Compiler.compileTxScript(code).rightValue
     script.toTemplateString() is "0101010001000a{address:Address}{tokenId:ByteVec}{tokenAmount:U256}a3{swapContractKey:ByteVec}1700{address:Address}{tokenAmount:U256}16000100"
   }
+
+  it should "compile events with <= 8 fields" in {
+    def code(nineFields: Boolean): String = {
+      val eventStr = if (nineFields) ", a9: U256" else ""
+      val emitStr  = if (nineFields) ", 9" else ""
+      s"""
+         |TxContract Foo(tmp: U256) {
+         |  event Foo(a1: U256, a2: U256, a3: U256, a4: U256, a5: U256, a6: U256, a7: U256, a8: U256 $eventStr)
+         |
+         |  pub fn foo() -> () {
+         |    emit Foo(1, 2, 3, 4, 5, 6, 7, 8 $emitStr)
+         |    return
+         |  }
+         |}
+         |""".stripMargin
+    }
+    Compiler.compileContract(code(false)).isRight is true
+    Compiler
+      .compileContract(code(true))
+      .leftValue
+      .message is "Max 8 fields allowed for contract events"
+  }
 }