{
  "openapi": "3.0.3",
  "info": {
    "title": "Alephium API",
<<<<<<< HEAD
    "version": "1.5.0-rc0"
=======
    "version": "1.4.4"
>>>>>>> fb8e885c
  },
  "servers": [
    {
      "url": "../"
    },
    {
      "url": "{protocol}://{host}:{port}",
      "variables": {
        "protocol": {
          "enum": [
            "http",
            "https"
          ],
          "default": "http"
        },
        "host": {
          "default": "127.0.0.1"
        },
        "port": {
          "default": "12973"
        }
      }
    }
  ],
  "paths": {
    "/wallets": {
      "get": {
        "tags": [
          "Wallets"
        ],
        "summary": "List available wallets",
        "operationId": "getWallets",
        "responses": {
          "200": {
            "content": {
              "application/json": {
                "schema": {
                  "type": "array",
                  "items": {
                    "$ref": "#/components/schemas/WalletStatus"
                  }
                },
                "example": [
                  {
                    "walletName": "wallet-super-name",
                    "locked": true
                  }
                ]
              }
            }
          },
          "400": {
            "description": "BadRequest",
            "content": {
              "application/json": {
                "schema": {
                  "$ref": "#/components/schemas/BadRequest"
                },
                "example": {
                  "detail": "Something bad in the request"
                }
              }
            }
          },
          "401": {
            "description": "Unauthorized",
            "content": {
              "application/json": {
                "schema": {
                  "$ref": "#/components/schemas/Unauthorized"
                },
                "example": {
                  "detail": "You shall not pass"
                }
              }
            }
          },
          "404": {
            "description": "NotFound",
            "content": {
              "application/json": {
                "schema": {
                  "$ref": "#/components/schemas/NotFound"
                },
                "example": {
                  "resource": "wallet-name",
                  "detail": "wallet-name not found"
                }
              }
            }
          },
          "500": {
            "description": "InternalServerError",
            "content": {
              "application/json": {
                "schema": {
                  "$ref": "#/components/schemas/InternalServerError"
                },
                "example": {
                  "detail": "Ouch"
                }
              }
            }
          },
          "503": {
            "description": "ServiceUnavailable",
            "content": {
              "application/json": {
                "schema": {
                  "$ref": "#/components/schemas/ServiceUnavailable"
                },
                "example": {
                  "detail": "Self clique unsynced"
                }
              }
            }
          }
        }
      },
      "put": {
        "tags": [
          "Wallets"
        ],
        "summary": "Restore a wallet from your mnemonic",
        "operationId": "putWallets",
        "requestBody": {
          "content": {
            "application/json": {
              "schema": {
                "$ref": "#/components/schemas/WalletRestore"
              },
              "examples": {
                "Example0": {
                  "summary": "User",
                  "value": {
                    "password": "my-secret-password",
                    "mnemonic": "vault alarm sad mass witness property virus style good flower rice alpha viable evidence run glare pretty scout evil judge enroll refuse another lava",
                    "walletName": "wallet-super-name"
                  }
                },
                "Example1": {
                  "summary": "Miner (w/o pass phrase)",
                  "value": {
                    "password": "my-secret-password",
                    "mnemonic": "vault alarm sad mass witness property virus style good flower rice alpha viable evidence run glare pretty scout evil judge enroll refuse another lava",
                    "walletName": "wallet-super-name",
                    "isMiner": true
                  }
                },
                "Example2": {
                  "summary": "Miner (with pass phrase)",
                  "value": {
                    "password": "my-secret-password",
                    "mnemonic": "vault alarm sad mass witness property virus style good flower rice alpha viable evidence run glare pretty scout evil judge enroll refuse another lava",
                    "walletName": "wallet-super-name",
                    "isMiner": true,
                    "mnemonicPassphrase": "optional-mnemonic-passphrase"
                  }
                }
              }
            }
          },
          "required": true
        },
        "responses": {
          "200": {
            "content": {
              "application/json": {
                "schema": {
                  "$ref": "#/components/schemas/WalletRestoreResult"
                },
                "example": {
                  "walletName": "wallet-super-name"
                }
              }
            }
          },
          "400": {
            "description": "BadRequest",
            "content": {
              "application/json": {
                "schema": {
                  "$ref": "#/components/schemas/BadRequest"
                },
                "example": {
                  "detail": "Something bad in the request"
                }
              }
            }
          },
          "401": {
            "description": "Unauthorized",
            "content": {
              "application/json": {
                "schema": {
                  "$ref": "#/components/schemas/Unauthorized"
                },
                "example": {
                  "detail": "You shall not pass"
                }
              }
            }
          },
          "404": {
            "description": "NotFound",
            "content": {
              "application/json": {
                "schema": {
                  "$ref": "#/components/schemas/NotFound"
                },
                "example": {
                  "resource": "wallet-name",
                  "detail": "wallet-name not found"
                }
              }
            }
          },
          "500": {
            "description": "InternalServerError",
            "content": {
              "application/json": {
                "schema": {
                  "$ref": "#/components/schemas/InternalServerError"
                },
                "example": {
                  "detail": "Ouch"
                }
              }
            }
          },
          "503": {
            "description": "ServiceUnavailable",
            "content": {
              "application/json": {
                "schema": {
                  "$ref": "#/components/schemas/ServiceUnavailable"
                },
                "example": {
                  "detail": "Self clique unsynced"
                }
              }
            }
          }
        }
      },
      "post": {
        "tags": [
          "Wallets"
        ],
        "summary": "Create a new wallet",
        "description": "A new wallet will be created and respond with a mnemonic. Make sure to keep that mnemonic safely as it will allows you to recover your wallet. Default mnemonic size is 24, (options: 12, 15, 18, 21, 24).",
        "operationId": "postWallets",
        "requestBody": {
          "content": {
            "application/json": {
              "schema": {
                "$ref": "#/components/schemas/WalletCreation"
              },
              "examples": {
                "Example0": {
                  "summary": "User",
                  "value": {
                    "password": "my-secret-password",
                    "walletName": "wallet-super-name"
                  }
                },
                "Example1": {
                  "summary": "Miner (w/o pass phrase)",
                  "value": {
                    "password": "my-secret-password",
                    "walletName": "wallet-super-name",
                    "isMiner": true,
                    "mnemonicSize": 24
                  }
                },
                "Example2": {
                  "summary": "Miner (with pass phrase)",
                  "value": {
                    "password": "my-secret-password",
                    "walletName": "wallet-super-name",
                    "isMiner": true,
                    "mnemonicPassphrase": "optional-mnemonic-passphrase",
                    "mnemonicSize": 24
                  }
                }
              }
            }
          },
          "required": true
        },
        "responses": {
          "200": {
            "content": {
              "application/json": {
                "schema": {
                  "$ref": "#/components/schemas/WalletCreationResult"
                },
                "example": {
                  "walletName": "wallet-super-name",
                  "mnemonic": "vault alarm sad mass witness property virus style good flower rice alpha viable evidence run glare pretty scout evil judge enroll refuse another lava"
                }
              }
            }
          },
          "400": {
            "description": "BadRequest",
            "content": {
              "application/json": {
                "schema": {
                  "$ref": "#/components/schemas/BadRequest"
                },
                "example": {
                  "detail": "Something bad in the request"
                }
              }
            }
          },
          "401": {
            "description": "Unauthorized",
            "content": {
              "application/json": {
                "schema": {
                  "$ref": "#/components/schemas/Unauthorized"
                },
                "example": {
                  "detail": "You shall not pass"
                }
              }
            }
          },
          "404": {
            "description": "NotFound",
            "content": {
              "application/json": {
                "schema": {
                  "$ref": "#/components/schemas/NotFound"
                },
                "example": {
                  "resource": "wallet-name",
                  "detail": "wallet-name not found"
                }
              }
            }
          },
          "500": {
            "description": "InternalServerError",
            "content": {
              "application/json": {
                "schema": {
                  "$ref": "#/components/schemas/InternalServerError"
                },
                "example": {
                  "detail": "Ouch"
                }
              }
            }
          },
          "503": {
            "description": "ServiceUnavailable",
            "content": {
              "application/json": {
                "schema": {
                  "$ref": "#/components/schemas/ServiceUnavailable"
                },
                "example": {
                  "detail": "Self clique unsynced"
                }
              }
            }
          }
        }
      }
    },
    "/wallets/{wallet_name}": {
      "get": {
        "tags": [
          "Wallets"
        ],
        "summary": "Get wallet's status",
        "operationId": "getWalletsWallet_name",
        "parameters": [
          {
            "name": "wallet_name",
            "in": "path",
            "required": true,
            "schema": {
              "type": "string"
            }
          }
        ],
        "responses": {
          "200": {
            "content": {
              "application/json": {
                "schema": {
                  "$ref": "#/components/schemas/WalletStatus"
                },
                "example": {
                  "walletName": "wallet-super-name",
                  "locked": true
                }
              }
            }
          },
          "400": {
            "description": "BadRequest",
            "content": {
              "application/json": {
                "schema": {
                  "$ref": "#/components/schemas/BadRequest"
                },
                "example": {
                  "detail": "Something bad in the request"
                }
              }
            }
          },
          "401": {
            "description": "Unauthorized",
            "content": {
              "application/json": {
                "schema": {
                  "$ref": "#/components/schemas/Unauthorized"
                },
                "example": {
                  "detail": "You shall not pass"
                }
              }
            }
          },
          "404": {
            "description": "NotFound",
            "content": {
              "application/json": {
                "schema": {
                  "$ref": "#/components/schemas/NotFound"
                },
                "example": {
                  "resource": "wallet-name",
                  "detail": "wallet-name not found"
                }
              }
            }
          },
          "500": {
            "description": "InternalServerError",
            "content": {
              "application/json": {
                "schema": {
                  "$ref": "#/components/schemas/InternalServerError"
                },
                "example": {
                  "detail": "Ouch"
                }
              }
            }
          },
          "503": {
            "description": "ServiceUnavailable",
            "content": {
              "application/json": {
                "schema": {
                  "$ref": "#/components/schemas/ServiceUnavailable"
                },
                "example": {
                  "detail": "Self clique unsynced"
                }
              }
            }
          }
        }
      },
      "delete": {
        "tags": [
          "Wallets"
        ],
        "summary": "Delete your wallet file (can be recovered with your mnemonic)",
        "operationId": "deleteWalletsWallet_name",
        "parameters": [
          {
            "name": "wallet_name",
            "in": "path",
            "required": true,
            "schema": {
              "type": "string"
            }
          }
        ],
        "requestBody": {
          "content": {
            "application/json": {
              "schema": {
                "$ref": "#/components/schemas/WalletDeletion"
              },
              "example": {
                "password": "my-secret-password"
              }
            }
          },
          "required": true
        },
        "responses": {
          "200": {
            
          },
          "400": {
            "description": "BadRequest",
            "content": {
              "application/json": {
                "schema": {
                  "$ref": "#/components/schemas/BadRequest"
                },
                "example": {
                  "detail": "Something bad in the request"
                }
              }
            }
          },
          "401": {
            "description": "Unauthorized",
            "content": {
              "application/json": {
                "schema": {
                  "$ref": "#/components/schemas/Unauthorized"
                },
                "example": {
                  "detail": "You shall not pass"
                }
              }
            }
          },
          "404": {
            "description": "NotFound",
            "content": {
              "application/json": {
                "schema": {
                  "$ref": "#/components/schemas/NotFound"
                },
                "example": {
                  "resource": "wallet-name",
                  "detail": "wallet-name not found"
                }
              }
            }
          },
          "500": {
            "description": "InternalServerError",
            "content": {
              "application/json": {
                "schema": {
                  "$ref": "#/components/schemas/InternalServerError"
                },
                "example": {
                  "detail": "Ouch"
                }
              }
            }
          },
          "503": {
            "description": "ServiceUnavailable",
            "content": {
              "application/json": {
                "schema": {
                  "$ref": "#/components/schemas/ServiceUnavailable"
                },
                "example": {
                  "detail": "Self clique unsynced"
                }
              }
            }
          }
        }
      }
    },
    "/wallets/{wallet_name}/lock": {
      "post": {
        "tags": [
          "Wallets"
        ],
        "summary": "Lock your wallet",
        "operationId": "postWalletsWallet_nameLock",
        "parameters": [
          {
            "name": "wallet_name",
            "in": "path",
            "required": true,
            "schema": {
              "type": "string"
            }
          }
        ],
        "responses": {
          "200": {
            
          },
          "400": {
            "description": "BadRequest",
            "content": {
              "application/json": {
                "schema": {
                  "$ref": "#/components/schemas/BadRequest"
                },
                "example": {
                  "detail": "Something bad in the request"
                }
              }
            }
          },
          "401": {
            "description": "Unauthorized",
            "content": {
              "application/json": {
                "schema": {
                  "$ref": "#/components/schemas/Unauthorized"
                },
                "example": {
                  "detail": "You shall not pass"
                }
              }
            }
          },
          "404": {
            "description": "NotFound",
            "content": {
              "application/json": {
                "schema": {
                  "$ref": "#/components/schemas/NotFound"
                },
                "example": {
                  "resource": "wallet-name",
                  "detail": "wallet-name not found"
                }
              }
            }
          },
          "500": {
            "description": "InternalServerError",
            "content": {
              "application/json": {
                "schema": {
                  "$ref": "#/components/schemas/InternalServerError"
                },
                "example": {
                  "detail": "Ouch"
                }
              }
            }
          },
          "503": {
            "description": "ServiceUnavailable",
            "content": {
              "application/json": {
                "schema": {
                  "$ref": "#/components/schemas/ServiceUnavailable"
                },
                "example": {
                  "detail": "Self clique unsynced"
                }
              }
            }
          }
        }
      }
    },
    "/wallets/{wallet_name}/unlock": {
      "post": {
        "tags": [
          "Wallets"
        ],
        "summary": "Unlock your wallet",
        "operationId": "postWalletsWallet_nameUnlock",
        "parameters": [
          {
            "name": "wallet_name",
            "in": "path",
            "required": true,
            "schema": {
              "type": "string"
            }
          }
        ],
        "requestBody": {
          "content": {
            "application/json": {
              "schema": {
                "$ref": "#/components/schemas/WalletUnlock"
              },
              "examples": {
                "Example0": {
                  "summary": "Default",
                  "value": {
                    "password": "my-secret-password"
                  }
                },
                "Example1": {
                  "summary": "More Settings (with pass phrase)",
                  "value": {
                    "password": "my-secret-password",
                    "mnemonicPassphrase": "optional-mnemonic-passphrase"
                  }
                }
              }
            }
          },
          "required": true
        },
        "responses": {
          "200": {
            
          },
          "400": {
            "description": "BadRequest",
            "content": {
              "application/json": {
                "schema": {
                  "$ref": "#/components/schemas/BadRequest"
                },
                "example": {
                  "detail": "Something bad in the request"
                }
              }
            }
          },
          "401": {
            "description": "Unauthorized",
            "content": {
              "application/json": {
                "schema": {
                  "$ref": "#/components/schemas/Unauthorized"
                },
                "example": {
                  "detail": "You shall not pass"
                }
              }
            }
          },
          "404": {
            "description": "NotFound",
            "content": {
              "application/json": {
                "schema": {
                  "$ref": "#/components/schemas/NotFound"
                },
                "example": {
                  "resource": "wallet-name",
                  "detail": "wallet-name not found"
                }
              }
            }
          },
          "500": {
            "description": "InternalServerError",
            "content": {
              "application/json": {
                "schema": {
                  "$ref": "#/components/schemas/InternalServerError"
                },
                "example": {
                  "detail": "Ouch"
                }
              }
            }
          },
          "503": {
            "description": "ServiceUnavailable",
            "content": {
              "application/json": {
                "schema": {
                  "$ref": "#/components/schemas/ServiceUnavailable"
                },
                "example": {
                  "detail": "Self clique unsynced"
                }
              }
            }
          }
        }
      }
    },
    "/wallets/{wallet_name}/balances": {
      "get": {
        "tags": [
          "Wallets"
        ],
        "summary": "Get your total balance",
        "operationId": "getWalletsWallet_nameBalances",
        "parameters": [
          {
            "name": "wallet_name",
            "in": "path",
            "required": true,
            "schema": {
              "type": "string"
            }
          }
        ],
        "responses": {
          "200": {
            "description": "Format 1: `1000000000000000000`\n\nFormat 2: `x.y ALPH`, where `1 ALPH = 1000000000000000000`",
            "content": {
              "application/json": {
                "schema": {
                  "$ref": "#/components/schemas/Balances"
                },
                "example": {
                  "totalBalance": "10000000000000000000",
                  "totalBalanceHint": "10 ALPH",
                  "balances": [
                    {
                      "address": "1AujpupFP4KWeZvqA7itsHY9cLJmx4qTzojVZrg8W9y",
                      "balance": "10000000000000000000",
                      "balanceHint": "10 ALPH",
                      "lockedBalance": "0",
                      "lockedBalanceHint": "0 ALPH"
                    }
                  ]
                }
              }
            }
          },
          "400": {
            "description": "BadRequest",
            "content": {
              "application/json": {
                "schema": {
                  "$ref": "#/components/schemas/BadRequest"
                },
                "example": {
                  "detail": "Something bad in the request"
                }
              }
            }
          },
          "401": {
            "description": "Unauthorized",
            "content": {
              "application/json": {
                "schema": {
                  "$ref": "#/components/schemas/Unauthorized"
                },
                "example": {
                  "detail": "You shall not pass"
                }
              }
            }
          },
          "404": {
            "description": "NotFound",
            "content": {
              "application/json": {
                "schema": {
                  "$ref": "#/components/schemas/NotFound"
                },
                "example": {
                  "resource": "wallet-name",
                  "detail": "wallet-name not found"
                }
              }
            }
          },
          "500": {
            "description": "InternalServerError",
            "content": {
              "application/json": {
                "schema": {
                  "$ref": "#/components/schemas/InternalServerError"
                },
                "example": {
                  "detail": "Ouch"
                }
              }
            }
          },
          "503": {
            "description": "ServiceUnavailable",
            "content": {
              "application/json": {
                "schema": {
                  "$ref": "#/components/schemas/ServiceUnavailable"
                },
                "example": {
                  "detail": "Self clique unsynced"
                }
              }
            }
          }
        }
      }
    },
    "/wallets/{wallet_name}/reveal-mnemonic": {
      "post": {
        "tags": [
          "Wallets"
        ],
        "summary": "Reveal your mnemonic. !!! use it with caution !!!",
        "operationId": "postWalletsWallet_nameReveal-mnemonic",
        "parameters": [
          {
            "name": "wallet_name",
            "in": "path",
            "required": true,
            "schema": {
              "type": "string"
            }
          }
        ],
        "requestBody": {
          "content": {
            "application/json": {
              "schema": {
                "$ref": "#/components/schemas/RevealMnemonic"
              },
              "example": {
                "password": "my-secret-password"
              }
            }
          },
          "required": true
        },
        "responses": {
          "200": {
            "content": {
              "application/json": {
                "schema": {
                  "$ref": "#/components/schemas/RevealMnemonicResult"
                },
                "example": {
                  "mnemonic": "vault alarm sad mass witness property virus style good flower rice alpha viable evidence run glare pretty scout evil judge enroll refuse another lava"
                }
              }
            }
          },
          "400": {
            "description": "BadRequest",
            "content": {
              "application/json": {
                "schema": {
                  "$ref": "#/components/schemas/BadRequest"
                },
                "example": {
                  "detail": "Something bad in the request"
                }
              }
            }
          },
          "401": {
            "description": "Unauthorized",
            "content": {
              "application/json": {
                "schema": {
                  "$ref": "#/components/schemas/Unauthorized"
                },
                "example": {
                  "detail": "You shall not pass"
                }
              }
            }
          },
          "404": {
            "description": "NotFound",
            "content": {
              "application/json": {
                "schema": {
                  "$ref": "#/components/schemas/NotFound"
                },
                "example": {
                  "resource": "wallet-name",
                  "detail": "wallet-name not found"
                }
              }
            }
          },
          "500": {
            "description": "InternalServerError",
            "content": {
              "application/json": {
                "schema": {
                  "$ref": "#/components/schemas/InternalServerError"
                },
                "example": {
                  "detail": "Ouch"
                }
              }
            }
          },
          "503": {
            "description": "ServiceUnavailable",
            "content": {
              "application/json": {
                "schema": {
                  "$ref": "#/components/schemas/ServiceUnavailable"
                },
                "example": {
                  "detail": "Self clique unsynced"
                }
              }
            }
          }
        }
      }
    },
    "/wallets/{wallet_name}/transfer": {
      "post": {
        "tags": [
          "Wallets"
        ],
        "summary": "Transfer ALPH from the active address",
        "operationId": "postWalletsWallet_nameTransfer",
        "parameters": [
          {
            "name": "wallet_name",
            "in": "path",
            "required": true,
            "schema": {
              "type": "string"
            }
          }
        ],
        "requestBody": {
          "description": "Format 1: `1000000000000000000`\n\nFormat 2: `x.y ALPH`, where `1 ALPH = 1000000000000000000`",
          "content": {
            "application/json": {
              "schema": {
                "$ref": "#/components/schemas/Transfer"
              },
              "examples": {
                "Example0": {
                  "summary": "Default",
                  "value": {
                    "destinations": [
                      {
                        "address": "1AujpupFP4KWeZvqA7itsHY9cLJmx4qTzojVZrg8W9y",
                        "attoAlphAmount": "2000000000000000000"
                      }
                    ]
                  }
                },
                "Example1": {
                  "summary": "More settings",
                  "value": {
                    "destinations": [
                      {
                        "address": "1AujpupFP4KWeZvqA7itsHY9cLJmx4qTzojVZrg8W9y",
                        "attoAlphAmount": "2000000000000000000",
                        "tokens": [
                          {
                            "id": "2d11fd6c12435ffb07aaed4d190a505b621b927a5f6e51b61ce0ebe186397bdd",
                            "amount": "42000000000000000000"
                          },
                          {
                            "id": "bd165d20bd063c7a023d22232a1e75bf46e904067f92b49323fe89fa0fd586bf",
                            "amount": "1000000000000000000000"
                          }
                        ],
                        "lockTime": 1611041396892
                      }
                    ],
                    "gas": 20000,
                    "gasPrice": "100000000000",
                    "utxosLimit": 512
                  }
                }
              }
            }
          },
          "required": true
        },
        "responses": {
          "200": {
            "content": {
              "application/json": {
                "schema": {
                  "$ref": "#/components/schemas/TransferResult"
                },
                "example": {
                  "txId": "503bfb16230888af4924aa8f8250d7d348b862e267d75d3147f1998050b6da69",
                  "fromGroup": 2,
                  "toGroup": 1
                }
              }
            }
          },
          "400": {
            "description": "BadRequest",
            "content": {
              "application/json": {
                "schema": {
                  "$ref": "#/components/schemas/BadRequest"
                },
                "example": {
                  "detail": "Something bad in the request"
                }
              }
            }
          },
          "401": {
            "description": "Unauthorized",
            "content": {
              "application/json": {
                "schema": {
                  "$ref": "#/components/schemas/Unauthorized"
                },
                "example": {
                  "detail": "You shall not pass"
                }
              }
            }
          },
          "404": {
            "description": "NotFound",
            "content": {
              "application/json": {
                "schema": {
                  "$ref": "#/components/schemas/NotFound"
                },
                "example": {
                  "resource": "wallet-name",
                  "detail": "wallet-name not found"
                }
              }
            }
          },
          "500": {
            "description": "InternalServerError",
            "content": {
              "application/json": {
                "schema": {
                  "$ref": "#/components/schemas/InternalServerError"
                },
                "example": {
                  "detail": "Ouch"
                }
              }
            }
          },
          "503": {
            "description": "ServiceUnavailable",
            "content": {
              "application/json": {
                "schema": {
                  "$ref": "#/components/schemas/ServiceUnavailable"
                },
                "example": {
                  "detail": "Self clique unsynced"
                }
              }
            }
          }
        }
      }
    },
    "/wallets/{wallet_name}/sweep-active-address": {
      "post": {
        "tags": [
          "Wallets"
        ],
        "summary": "Transfer all unlocked ALPH from the active address to another address",
        "operationId": "postWalletsWallet_nameSweep-active-address",
        "parameters": [
          {
            "name": "wallet_name",
            "in": "path",
            "required": true,
            "schema": {
              "type": "string"
            }
          }
        ],
        "requestBody": {
          "content": {
            "application/json": {
              "schema": {
                "$ref": "#/components/schemas/Sweep"
              },
              "examples": {
                "Example0": {
                  "summary": "Default",
                  "value": {
                    "toAddress": "1AujpupFP4KWeZvqA7itsHY9cLJmx4qTzojVZrg8W9y"
                  }
                },
                "Example1": {
                  "summary": "More settings",
                  "value": {
                    "toAddress": "1AujpupFP4KWeZvqA7itsHY9cLJmx4qTzojVZrg8W9y",
                    "lockTime": 1611041396892,
                    "gasAmount": 20000,
                    "gasPrice": "100000000000",
                    "utxosLimit": 512
                  }
                }
              }
            }
          },
          "required": true
        },
        "responses": {
          "200": {
            "content": {
              "application/json": {
                "schema": {
                  "$ref": "#/components/schemas/TransferResults"
                },
                "example": {
                  "results": [
                    {
                      "txId": "503bfb16230888af4924aa8f8250d7d348b862e267d75d3147f1998050b6da69",
                      "fromGroup": 2,
                      "toGroup": 1
                    }
                  ]
                }
              }
            }
          },
          "400": {
            "description": "BadRequest",
            "content": {
              "application/json": {
                "schema": {
                  "$ref": "#/components/schemas/BadRequest"
                },
                "example": {
                  "detail": "Something bad in the request"
                }
              }
            }
          },
          "401": {
            "description": "Unauthorized",
            "content": {
              "application/json": {
                "schema": {
                  "$ref": "#/components/schemas/Unauthorized"
                },
                "example": {
                  "detail": "You shall not pass"
                }
              }
            }
          },
          "404": {
            "description": "NotFound",
            "content": {
              "application/json": {
                "schema": {
                  "$ref": "#/components/schemas/NotFound"
                },
                "example": {
                  "resource": "wallet-name",
                  "detail": "wallet-name not found"
                }
              }
            }
          },
          "500": {
            "description": "InternalServerError",
            "content": {
              "application/json": {
                "schema": {
                  "$ref": "#/components/schemas/InternalServerError"
                },
                "example": {
                  "detail": "Ouch"
                }
              }
            }
          },
          "503": {
            "description": "ServiceUnavailable",
            "content": {
              "application/json": {
                "schema": {
                  "$ref": "#/components/schemas/ServiceUnavailable"
                },
                "example": {
                  "detail": "Self clique unsynced"
                }
              }
            }
          }
        }
      }
    },
    "/wallets/{wallet_name}/sweep-all-addresses": {
      "post": {
        "tags": [
          "Wallets"
        ],
        "summary": "Transfer unlocked ALPH from all addresses (including all mining addresses if applicable) to another address",
        "operationId": "postWalletsWallet_nameSweep-all-addresses",
        "parameters": [
          {
            "name": "wallet_name",
            "in": "path",
            "required": true,
            "schema": {
              "type": "string"
            }
          }
        ],
        "requestBody": {
          "content": {
            "application/json": {
              "schema": {
                "$ref": "#/components/schemas/Sweep"
              },
              "examples": {
                "Example0": {
                  "summary": "Default",
                  "value": {
                    "toAddress": "1AujpupFP4KWeZvqA7itsHY9cLJmx4qTzojVZrg8W9y"
                  }
                },
                "Example1": {
                  "summary": "More settings",
                  "value": {
                    "toAddress": "1AujpupFP4KWeZvqA7itsHY9cLJmx4qTzojVZrg8W9y",
                    "lockTime": 1611041396892,
                    "gasAmount": 20000,
                    "gasPrice": "100000000000",
                    "utxosLimit": 512
                  }
                }
              }
            }
          },
          "required": true
        },
        "responses": {
          "200": {
            "content": {
              "application/json": {
                "schema": {
                  "$ref": "#/components/schemas/TransferResults"
                },
                "example": {
                  "results": [
                    {
                      "txId": "503bfb16230888af4924aa8f8250d7d348b862e267d75d3147f1998050b6da69",
                      "fromGroup": 2,
                      "toGroup": 1
                    }
                  ]
                }
              }
            }
          },
          "400": {
            "description": "BadRequest",
            "content": {
              "application/json": {
                "schema": {
                  "$ref": "#/components/schemas/BadRequest"
                },
                "example": {
                  "detail": "Something bad in the request"
                }
              }
            }
          },
          "401": {
            "description": "Unauthorized",
            "content": {
              "application/json": {
                "schema": {
                  "$ref": "#/components/schemas/Unauthorized"
                },
                "example": {
                  "detail": "You shall not pass"
                }
              }
            }
          },
          "404": {
            "description": "NotFound",
            "content": {
              "application/json": {
                "schema": {
                  "$ref": "#/components/schemas/NotFound"
                },
                "example": {
                  "resource": "wallet-name",
                  "detail": "wallet-name not found"
                }
              }
            }
          },
          "500": {
            "description": "InternalServerError",
            "content": {
              "application/json": {
                "schema": {
                  "$ref": "#/components/schemas/InternalServerError"
                },
                "example": {
                  "detail": "Ouch"
                }
              }
            }
          },
          "503": {
            "description": "ServiceUnavailable",
            "content": {
              "application/json": {
                "schema": {
                  "$ref": "#/components/schemas/ServiceUnavailable"
                },
                "example": {
                  "detail": "Self clique unsynced"
                }
              }
            }
          }
        }
      }
    },
    "/wallets/{wallet_name}/sign": {
      "post": {
        "tags": [
          "Wallets"
        ],
        "summary": "Sign the given data and return back the signature",
        "operationId": "postWalletsWallet_nameSign",
        "parameters": [
          {
            "name": "wallet_name",
            "in": "path",
            "required": true,
            "schema": {
              "type": "string"
            }
          }
        ],
        "requestBody": {
          "content": {
            "application/json": {
              "schema": {
                "$ref": "#/components/schemas/Sign"
              },
              "example": {
                "data": "798e9e137aec7c2d59d9655b4ffa640f301f628bf7c365083bb255f6aa5f89ef"
              }
            }
          },
          "required": true
        },
        "responses": {
          "200": {
            "content": {
              "application/json": {
                "schema": {
                  "$ref": "#/components/schemas/SignResult"
                },
                "example": {
                  "signature": "9e1a35b2931bd04e6780d01c36e3e5337941aa80f173cfe4f4e249c44ab135272b834c1a639db9c89d673a8a30524042b0469672ca845458a5a0cf2cad53221b"
                }
              }
            }
          },
          "400": {
            "description": "BadRequest",
            "content": {
              "application/json": {
                "schema": {
                  "$ref": "#/components/schemas/BadRequest"
                },
                "example": {
                  "detail": "Something bad in the request"
                }
              }
            }
          },
          "401": {
            "description": "Unauthorized",
            "content": {
              "application/json": {
                "schema": {
                  "$ref": "#/components/schemas/Unauthorized"
                },
                "example": {
                  "detail": "You shall not pass"
                }
              }
            }
          },
          "404": {
            "description": "NotFound",
            "content": {
              "application/json": {
                "schema": {
                  "$ref": "#/components/schemas/NotFound"
                },
                "example": {
                  "resource": "wallet-name",
                  "detail": "wallet-name not found"
                }
              }
            }
          },
          "500": {
            "description": "InternalServerError",
            "content": {
              "application/json": {
                "schema": {
                  "$ref": "#/components/schemas/InternalServerError"
                },
                "example": {
                  "detail": "Ouch"
                }
              }
            }
          },
          "503": {
            "description": "ServiceUnavailable",
            "content": {
              "application/json": {
                "schema": {
                  "$ref": "#/components/schemas/ServiceUnavailable"
                },
                "example": {
                  "detail": "Self clique unsynced"
                }
              }
            }
          }
        }
      }
    },
    "/wallets/{wallet_name}/addresses": {
      "get": {
        "tags": [
          "Wallets"
        ],
        "summary": "List all your wallet's addresses",
        "operationId": "getWalletsWallet_nameAddresses",
        "parameters": [
          {
            "name": "wallet_name",
            "in": "path",
            "required": true,
            "schema": {
              "type": "string"
            }
          }
        ],
        "responses": {
          "200": {
            "content": {
              "application/json": {
                "schema": {
                  "$ref": "#/components/schemas/Addresses"
                },
                "example": {
                  "activeAddress": "1AujpupFP4KWeZvqA7itsHY9cLJmx4qTzojVZrg8W9y",
                  "addresses": [
                    {
                      "address": "1AujpupFP4KWeZvqA7itsHY9cLJmx4qTzojVZrg8W9y",
                      "publicKey": "d1b70d2226308b46da297486adb6b4f1a8c1842cb159ac5ec04f384fe2d6f5da28",
                      "group": 0,
                      "path": "m/44'/1234'/O'/O/O"
                    }
                  ]
                }
              }
            }
          },
          "400": {
            "description": "BadRequest",
            "content": {
              "application/json": {
                "schema": {
                  "$ref": "#/components/schemas/BadRequest"
                },
                "example": {
                  "detail": "Something bad in the request"
                }
              }
            }
          },
          "401": {
            "description": "Unauthorized",
            "content": {
              "application/json": {
                "schema": {
                  "$ref": "#/components/schemas/Unauthorized"
                },
                "example": {
                  "detail": "You shall not pass"
                }
              }
            }
          },
          "404": {
            "description": "NotFound",
            "content": {
              "application/json": {
                "schema": {
                  "$ref": "#/components/schemas/NotFound"
                },
                "example": {
                  "resource": "wallet-name",
                  "detail": "wallet-name not found"
                }
              }
            }
          },
          "500": {
            "description": "InternalServerError",
            "content": {
              "application/json": {
                "schema": {
                  "$ref": "#/components/schemas/InternalServerError"
                },
                "example": {
                  "detail": "Ouch"
                }
              }
            }
          },
          "503": {
            "description": "ServiceUnavailable",
            "content": {
              "application/json": {
                "schema": {
                  "$ref": "#/components/schemas/ServiceUnavailable"
                },
                "example": {
                  "detail": "Self clique unsynced"
                }
              }
            }
          }
        }
      }
    },
    "/wallets/{wallet_name}/addresses/{address}": {
      "get": {
        "tags": [
          "Wallets"
        ],
        "summary": "Get address' info",
        "operationId": "getWalletsWallet_nameAddressesAddress",
        "parameters": [
          {
            "name": "wallet_name",
            "in": "path",
            "required": true,
            "schema": {
              "type": "string"
            }
          },
          {
            "name": "address",
            "in": "path",
            "required": true,
            "schema": {
              "type": "string"
            }
          }
        ],
        "responses": {
          "200": {
            "content": {
              "application/json": {
                "schema": {
                  "$ref": "#/components/schemas/AddressInfo"
                },
                "example": {
                  "address": "1AujpupFP4KWeZvqA7itsHY9cLJmx4qTzojVZrg8W9y",
                  "publicKey": "d1b70d2226308b46da297486adb6b4f1a8c1842cb159ac5ec04f384fe2d6f5da28",
                  "group": 0,
                  "path": "m/44'/1234'/O'/O/O"
                }
              }
            }
          },
          "400": {
            "description": "BadRequest",
            "content": {
              "application/json": {
                "schema": {
                  "$ref": "#/components/schemas/BadRequest"
                },
                "example": {
                  "detail": "Something bad in the request"
                }
              }
            }
          },
          "401": {
            "description": "Unauthorized",
            "content": {
              "application/json": {
                "schema": {
                  "$ref": "#/components/schemas/Unauthorized"
                },
                "example": {
                  "detail": "You shall not pass"
                }
              }
            }
          },
          "404": {
            "description": "NotFound",
            "content": {
              "application/json": {
                "schema": {
                  "$ref": "#/components/schemas/NotFound"
                },
                "example": {
                  "resource": "wallet-name",
                  "detail": "wallet-name not found"
                }
              }
            }
          },
          "500": {
            "description": "InternalServerError",
            "content": {
              "application/json": {
                "schema": {
                  "$ref": "#/components/schemas/InternalServerError"
                },
                "example": {
                  "detail": "Ouch"
                }
              }
            }
          },
          "503": {
            "description": "ServiceUnavailable",
            "content": {
              "application/json": {
                "schema": {
                  "$ref": "#/components/schemas/ServiceUnavailable"
                },
                "example": {
                  "detail": "Self clique unsynced"
                }
              }
            }
          }
        }
      }
    },
    "/wallets/{wallet_name}/miner-addresses": {
      "get": {
        "tags": [
          "Miners"
        ],
        "summary": "List all miner addresses per group",
        "description": "This endpoint can only be called if the wallet was created with the `isMiner = true` flag",
        "operationId": "getWalletsWallet_nameMiner-addresses",
        "parameters": [
          {
            "name": "wallet_name",
            "in": "path",
            "required": true,
            "schema": {
              "type": "string"
            }
          }
        ],
        "responses": {
          "200": {
            "content": {
              "application/json": {
                "schema": {
                  "type": "array",
                  "items": {
                    "$ref": "#/components/schemas/MinerAddressesInfo"
                  }
                },
                "example": [
                  {
                    "addresses": [
                      {
                        "address": "1AujpupFP4KWeZvqA7itsHY9cLJmx4qTzojVZrg8W9y",
                        "publicKey": "d1b70d2226308b46da297486adb6b4f1a8c1842cb159ac5ec04f384fe2d6f5da28",
                        "group": 0,
                        "path": "m/44'/1234'/O'/O/O"
                      }
                    ]
                  }
                ]
              }
            }
          },
          "400": {
            "description": "BadRequest",
            "content": {
              "application/json": {
                "schema": {
                  "$ref": "#/components/schemas/BadRequest"
                },
                "example": {
                  "detail": "Something bad in the request"
                }
              }
            }
          },
          "401": {
            "description": "Unauthorized",
            "content": {
              "application/json": {
                "schema": {
                  "$ref": "#/components/schemas/Unauthorized"
                },
                "example": {
                  "detail": "You shall not pass"
                }
              }
            }
          },
          "404": {
            "description": "NotFound",
            "content": {
              "application/json": {
                "schema": {
                  "$ref": "#/components/schemas/NotFound"
                },
                "example": {
                  "resource": "wallet-name",
                  "detail": "wallet-name not found"
                }
              }
            }
          },
          "500": {
            "description": "InternalServerError",
            "content": {
              "application/json": {
                "schema": {
                  "$ref": "#/components/schemas/InternalServerError"
                },
                "example": {
                  "detail": "Ouch"
                }
              }
            }
          },
          "503": {
            "description": "ServiceUnavailable",
            "content": {
              "application/json": {
                "schema": {
                  "$ref": "#/components/schemas/ServiceUnavailable"
                },
                "example": {
                  "detail": "Self clique unsynced"
                }
              }
            }
          }
        }
      }
    },
    "/wallets/{wallet_name}/derive-next-address": {
      "post": {
        "tags": [
          "Wallets"
        ],
        "summary": "Derive your next address",
        "description": "Cannot be called from a miner wallet",
        "operationId": "postWalletsWallet_nameDerive-next-address",
        "parameters": [
          {
            "name": "wallet_name",
            "in": "path",
            "required": true,
            "schema": {
              "type": "string"
            }
          },
          {
            "name": "group",
            "in": "query",
            "required": false,
            "schema": {
              "type": "integer",
              "format": "int32"
            }
          }
        ],
        "responses": {
          "200": {
            "content": {
              "application/json": {
                "schema": {
                  "$ref": "#/components/schemas/AddressInfo"
                },
                "example": {
                  "address": "1AujpupFP4KWeZvqA7itsHY9cLJmx4qTzojVZrg8W9y",
                  "publicKey": "d1b70d2226308b46da297486adb6b4f1a8c1842cb159ac5ec04f384fe2d6f5da28",
                  "group": 0,
                  "path": "m/44'/1234'/O'/O/O"
                }
              }
            }
          },
          "400": {
            "description": "BadRequest",
            "content": {
              "application/json": {
                "schema": {
                  "$ref": "#/components/schemas/BadRequest"
                },
                "example": {
                  "detail": "Something bad in the request"
                }
              }
            }
          },
          "401": {
            "description": "Unauthorized",
            "content": {
              "application/json": {
                "schema": {
                  "$ref": "#/components/schemas/Unauthorized"
                },
                "example": {
                  "detail": "You shall not pass"
                }
              }
            }
          },
          "404": {
            "description": "NotFound",
            "content": {
              "application/json": {
                "schema": {
                  "$ref": "#/components/schemas/NotFound"
                },
                "example": {
                  "resource": "wallet-name",
                  "detail": "wallet-name not found"
                }
              }
            }
          },
          "500": {
            "description": "InternalServerError",
            "content": {
              "application/json": {
                "schema": {
                  "$ref": "#/components/schemas/InternalServerError"
                },
                "example": {
                  "detail": "Ouch"
                }
              }
            }
          },
          "503": {
            "description": "ServiceUnavailable",
            "content": {
              "application/json": {
                "schema": {
                  "$ref": "#/components/schemas/ServiceUnavailable"
                },
                "example": {
                  "detail": "Self clique unsynced"
                }
              }
            }
          }
        }
      }
    },
    "/wallets/{wallet_name}/derive-next-miner-addresses": {
      "post": {
        "tags": [
          "Miners"
        ],
        "summary": "Derive your next miner addresses for each group",
        "description": "Your wallet need to have been created with the miner flag set to true",
        "operationId": "postWalletsWallet_nameDerive-next-miner-addresses",
        "parameters": [
          {
            "name": "wallet_name",
            "in": "path",
            "required": true,
            "schema": {
              "type": "string"
            }
          }
        ],
        "responses": {
          "200": {
            "content": {
              "application/json": {
                "schema": {
                  "type": "array",
                  "items": {
                    "$ref": "#/components/schemas/AddressInfo"
                  }
                },
                "example": [
                  {
                    "address": "1AujpupFP4KWeZvqA7itsHY9cLJmx4qTzojVZrg8W9y",
                    "publicKey": "d1b70d2226308b46da297486adb6b4f1a8c1842cb159ac5ec04f384fe2d6f5da28",
                    "group": 0,
                    "path": "m/44'/1234'/O'/O/O"
                  }
                ]
              }
            }
          },
          "400": {
            "description": "BadRequest",
            "content": {
              "application/json": {
                "schema": {
                  "$ref": "#/components/schemas/BadRequest"
                },
                "example": {
                  "detail": "Something bad in the request"
                }
              }
            }
          },
          "401": {
            "description": "Unauthorized",
            "content": {
              "application/json": {
                "schema": {
                  "$ref": "#/components/schemas/Unauthorized"
                },
                "example": {
                  "detail": "You shall not pass"
                }
              }
            }
          },
          "404": {
            "description": "NotFound",
            "content": {
              "application/json": {
                "schema": {
                  "$ref": "#/components/schemas/NotFound"
                },
                "example": {
                  "resource": "wallet-name",
                  "detail": "wallet-name not found"
                }
              }
            }
          },
          "500": {
            "description": "InternalServerError",
            "content": {
              "application/json": {
                "schema": {
                  "$ref": "#/components/schemas/InternalServerError"
                },
                "example": {
                  "detail": "Ouch"
                }
              }
            }
          },
          "503": {
            "description": "ServiceUnavailable",
            "content": {
              "application/json": {
                "schema": {
                  "$ref": "#/components/schemas/ServiceUnavailable"
                },
                "example": {
                  "detail": "Self clique unsynced"
                }
              }
            }
          }
        }
      }
    },
    "/wallets/{wallet_name}/change-active-address": {
      "post": {
        "tags": [
          "Wallets"
        ],
        "summary": "Choose the active address",
        "operationId": "postWalletsWallet_nameChange-active-address",
        "parameters": [
          {
            "name": "wallet_name",
            "in": "path",
            "required": true,
            "schema": {
              "type": "string"
            }
          }
        ],
        "requestBody": {
          "content": {
            "application/json": {
              "schema": {
                "$ref": "#/components/schemas/ChangeActiveAddress"
              },
              "example": {
                "address": "1AujpupFP4KWeZvqA7itsHY9cLJmx4qTzojVZrg8W9y"
              }
            }
          },
          "required": true
        },
        "responses": {
          "200": {
            
          },
          "400": {
            "description": "BadRequest",
            "content": {
              "application/json": {
                "schema": {
                  "$ref": "#/components/schemas/BadRequest"
                },
                "example": {
                  "detail": "Something bad in the request"
                }
              }
            }
          },
          "401": {
            "description": "Unauthorized",
            "content": {
              "application/json": {
                "schema": {
                  "$ref": "#/components/schemas/Unauthorized"
                },
                "example": {
                  "detail": "You shall not pass"
                }
              }
            }
          },
          "404": {
            "description": "NotFound",
            "content": {
              "application/json": {
                "schema": {
                  "$ref": "#/components/schemas/NotFound"
                },
                "example": {
                  "resource": "wallet-name",
                  "detail": "wallet-name not found"
                }
              }
            }
          },
          "500": {
            "description": "InternalServerError",
            "content": {
              "application/json": {
                "schema": {
                  "$ref": "#/components/schemas/InternalServerError"
                },
                "example": {
                  "detail": "Ouch"
                }
              }
            }
          },
          "503": {
            "description": "ServiceUnavailable",
            "content": {
              "application/json": {
                "schema": {
                  "$ref": "#/components/schemas/ServiceUnavailable"
                },
                "example": {
                  "detail": "Self clique unsynced"
                }
              }
            }
          }
        }
      }
    },
    "/infos/node": {
      "get": {
        "tags": [
          "Infos"
        ],
        "summary": "Get info about that node",
        "operationId": "getInfosNode",
        "responses": {
          "200": {
            "content": {
              "application/json": {
                "schema": {
                  "$ref": "#/components/schemas/NodeInfo"
                },
                "example": {
                  "buildInfo": {
                    "releaseVersion": "1.2.3",
                    "commit": "47c01136d52cdf29062f6a3598a36ebc1e4dc57e"
                  },
                  "upnp": true,
                  "externalAddress": {
                    "addr": "1.2.3.4",
                    "port": 12344
                  }
                }
              }
            }
          },
          "400": {
            "description": "BadRequest",
            "content": {
              "application/json": {
                "schema": {
                  "$ref": "#/components/schemas/BadRequest"
                },
                "example": {
                  "detail": "Something bad in the request"
                }
              }
            }
          },
          "401": {
            "description": "Unauthorized",
            "content": {
              "application/json": {
                "schema": {
                  "$ref": "#/components/schemas/Unauthorized"
                },
                "example": {
                  "detail": "You shall not pass"
                }
              }
            }
          },
          "404": {
            "description": "NotFound",
            "content": {
              "application/json": {
                "schema": {
                  "$ref": "#/components/schemas/NotFound"
                },
                "example": {
                  "resource": "wallet-name",
                  "detail": "wallet-name not found"
                }
              }
            }
          },
          "500": {
            "description": "InternalServerError",
            "content": {
              "application/json": {
                "schema": {
                  "$ref": "#/components/schemas/InternalServerError"
                },
                "example": {
                  "detail": "Ouch"
                }
              }
            }
          },
          "503": {
            "description": "ServiceUnavailable",
            "content": {
              "application/json": {
                "schema": {
                  "$ref": "#/components/schemas/ServiceUnavailable"
                },
                "example": {
                  "detail": "Self clique unsynced"
                }
              }
            }
          }
        }
      }
    },
    "/infos/version": {
      "get": {
        "tags": [
          "Infos"
        ],
        "summary": "Get version about that node",
        "operationId": "getInfosVersion",
        "responses": {
          "200": {
            "content": {
              "application/json": {
                "schema": {
                  "$ref": "#/components/schemas/NodeVersion"
                },
                "example": {
                  "version": "v0.0.1"
                }
              }
            }
          },
          "400": {
            "description": "BadRequest",
            "content": {
              "application/json": {
                "schema": {
                  "$ref": "#/components/schemas/BadRequest"
                },
                "example": {
                  "detail": "Something bad in the request"
                }
              }
            }
          },
          "401": {
            "description": "Unauthorized",
            "content": {
              "application/json": {
                "schema": {
                  "$ref": "#/components/schemas/Unauthorized"
                },
                "example": {
                  "detail": "You shall not pass"
                }
              }
            }
          },
          "404": {
            "description": "NotFound",
            "content": {
              "application/json": {
                "schema": {
                  "$ref": "#/components/schemas/NotFound"
                },
                "example": {
                  "resource": "wallet-name",
                  "detail": "wallet-name not found"
                }
              }
            }
          },
          "500": {
            "description": "InternalServerError",
            "content": {
              "application/json": {
                "schema": {
                  "$ref": "#/components/schemas/InternalServerError"
                },
                "example": {
                  "detail": "Ouch"
                }
              }
            }
          },
          "503": {
            "description": "ServiceUnavailable",
            "content": {
              "application/json": {
                "schema": {
                  "$ref": "#/components/schemas/ServiceUnavailable"
                },
                "example": {
                  "detail": "Self clique unsynced"
                }
              }
            }
          }
        }
      }
    },
    "/infos/chain-params": {
      "get": {
        "tags": [
          "Infos"
        ],
        "summary": "Get key params about your blockchain",
        "operationId": "getInfosChain-params",
        "responses": {
          "200": {
            "content": {
              "application/json": {
                "schema": {
                  "$ref": "#/components/schemas/ChainParams"
                },
                "example": {
                  "networkId": 0,
                  "numZerosAtLeastInHash": 18,
                  "groupNumPerBroker": 1,
                  "groups": 2
                }
              }
            }
          },
          "400": {
            "description": "BadRequest",
            "content": {
              "application/json": {
                "schema": {
                  "$ref": "#/components/schemas/BadRequest"
                },
                "example": {
                  "detail": "Something bad in the request"
                }
              }
            }
          },
          "401": {
            "description": "Unauthorized",
            "content": {
              "application/json": {
                "schema": {
                  "$ref": "#/components/schemas/Unauthorized"
                },
                "example": {
                  "detail": "You shall not pass"
                }
              }
            }
          },
          "404": {
            "description": "NotFound",
            "content": {
              "application/json": {
                "schema": {
                  "$ref": "#/components/schemas/NotFound"
                },
                "example": {
                  "resource": "wallet-name",
                  "detail": "wallet-name not found"
                }
              }
            }
          },
          "500": {
            "description": "InternalServerError",
            "content": {
              "application/json": {
                "schema": {
                  "$ref": "#/components/schemas/InternalServerError"
                },
                "example": {
                  "detail": "Ouch"
                }
              }
            }
          },
          "503": {
            "description": "ServiceUnavailable",
            "content": {
              "application/json": {
                "schema": {
                  "$ref": "#/components/schemas/ServiceUnavailable"
                },
                "example": {
                  "detail": "Self clique unsynced"
                }
              }
            }
          }
        }
      }
    },
    "/infos/self-clique": {
      "get": {
        "tags": [
          "Infos"
        ],
        "summary": "Get info about your own clique",
        "operationId": "getInfosSelf-clique",
        "responses": {
          "200": {
            "content": {
              "application/json": {
                "schema": {
                  "$ref": "#/components/schemas/SelfClique"
                },
                "example": {
                  "cliqueId": "d1b70d2226308b46da297486adb6b4f1a8c1842cb159ac5ec04f384fe2d6f5da28",
                  "nodes": [
                    {
                      "address": "1.2.3.4",
                      "restPort": 12377,
                      "wsPort": 12366,
                      "minerApiPort": 12355
                    }
                  ],
                  "selfReady": true,
                  "synced": true
                }
              }
            }
          },
          "400": {
            "description": "BadRequest",
            "content": {
              "application/json": {
                "schema": {
                  "$ref": "#/components/schemas/BadRequest"
                },
                "example": {
                  "detail": "Something bad in the request"
                }
              }
            }
          },
          "401": {
            "description": "Unauthorized",
            "content": {
              "application/json": {
                "schema": {
                  "$ref": "#/components/schemas/Unauthorized"
                },
                "example": {
                  "detail": "You shall not pass"
                }
              }
            }
          },
          "404": {
            "description": "NotFound",
            "content": {
              "application/json": {
                "schema": {
                  "$ref": "#/components/schemas/NotFound"
                },
                "example": {
                  "resource": "wallet-name",
                  "detail": "wallet-name not found"
                }
              }
            }
          },
          "500": {
            "description": "InternalServerError",
            "content": {
              "application/json": {
                "schema": {
                  "$ref": "#/components/schemas/InternalServerError"
                },
                "example": {
                  "detail": "Ouch"
                }
              }
            }
          },
          "503": {
            "description": "ServiceUnavailable",
            "content": {
              "application/json": {
                "schema": {
                  "$ref": "#/components/schemas/ServiceUnavailable"
                },
                "example": {
                  "detail": "Self clique unsynced"
                }
              }
            }
          }
        }
      }
    },
    "/infos/inter-clique-peer-info": {
      "get": {
        "tags": [
          "Infos"
        ],
        "summary": "Get infos about the inter cliques",
        "operationId": "getInfosInter-clique-peer-info",
        "responses": {
          "200": {
            "content": {
              "application/json": {
                "schema": {
                  "type": "array",
                  "items": {
                    "$ref": "#/components/schemas/InterCliquePeerInfo"
                  }
                },
                "example": [
                  {
                    "cliqueId": "d1b70d2226308b46da297486adb6b4f1a8c1842cb159ac5ec04f384fe2d6f5da28",
                    "brokerId": 1,
                    "groupNumPerBroker": 1,
                    "address": {
                      "addr": "1.2.3.4",
                      "port": 12344
                    },
                    "isSynced": true,
                    "clientVersion": "v1.0.0"
                  }
                ]
              }
            }
          },
          "400": {
            "description": "BadRequest",
            "content": {
              "application/json": {
                "schema": {
                  "$ref": "#/components/schemas/BadRequest"
                },
                "example": {
                  "detail": "Something bad in the request"
                }
              }
            }
          },
          "401": {
            "description": "Unauthorized",
            "content": {
              "application/json": {
                "schema": {
                  "$ref": "#/components/schemas/Unauthorized"
                },
                "example": {
                  "detail": "You shall not pass"
                }
              }
            }
          },
          "404": {
            "description": "NotFound",
            "content": {
              "application/json": {
                "schema": {
                  "$ref": "#/components/schemas/NotFound"
                },
                "example": {
                  "resource": "wallet-name",
                  "detail": "wallet-name not found"
                }
              }
            }
          },
          "500": {
            "description": "InternalServerError",
            "content": {
              "application/json": {
                "schema": {
                  "$ref": "#/components/schemas/InternalServerError"
                },
                "example": {
                  "detail": "Ouch"
                }
              }
            }
          },
          "503": {
            "description": "ServiceUnavailable",
            "content": {
              "application/json": {
                "schema": {
                  "$ref": "#/components/schemas/ServiceUnavailable"
                },
                "example": {
                  "detail": "Self clique unsynced"
                }
              }
            }
          }
        }
      }
    },
    "/infos/discovered-neighbors": {
      "get": {
        "tags": [
          "Infos"
        ],
        "summary": "Get discovered neighbors",
        "operationId": "getInfosDiscovered-neighbors",
        "responses": {
          "200": {
            "content": {
              "application/json": {
                "schema": {
                  "type": "array",
                  "items": {
                    "$ref": "#/components/schemas/BrokerInfo"
                  }
                },
                "example": [
                  {
                    "cliqueId": "d1b70d2226308b46da297486adb6b4f1a8c1842cb159ac5ec04f384fe2d6f5da28",
                    "brokerId": 1,
                    "brokerNum": 1,
                    "address": {
                      "addr": "1.2.3.4",
                      "port": 12344
                    }
                  }
                ]
              }
            }
          },
          "400": {
            "description": "BadRequest",
            "content": {
              "application/json": {
                "schema": {
                  "$ref": "#/components/schemas/BadRequest"
                },
                "example": {
                  "detail": "Something bad in the request"
                }
              }
            }
          },
          "401": {
            "description": "Unauthorized",
            "content": {
              "application/json": {
                "schema": {
                  "$ref": "#/components/schemas/Unauthorized"
                },
                "example": {
                  "detail": "You shall not pass"
                }
              }
            }
          },
          "404": {
            "description": "NotFound",
            "content": {
              "application/json": {
                "schema": {
                  "$ref": "#/components/schemas/NotFound"
                },
                "example": {
                  "resource": "wallet-name",
                  "detail": "wallet-name not found"
                }
              }
            }
          },
          "500": {
            "description": "InternalServerError",
            "content": {
              "application/json": {
                "schema": {
                  "$ref": "#/components/schemas/InternalServerError"
                },
                "example": {
                  "detail": "Ouch"
                }
              }
            }
          },
          "503": {
            "description": "ServiceUnavailable",
            "content": {
              "application/json": {
                "schema": {
                  "$ref": "#/components/schemas/ServiceUnavailable"
                },
                "example": {
                  "detail": "Self clique unsynced"
                }
              }
            }
          }
        }
      }
    },
    "/infos/misbehaviors": {
      "get": {
        "tags": [
          "Infos"
        ],
        "summary": "Get the misbehaviors of peers",
        "operationId": "getInfosMisbehaviors",
        "responses": {
          "200": {
            "content": {
              "application/json": {
                "schema": {
                  "type": "array",
                  "items": {
                    "$ref": "#/components/schemas/PeerMisbehavior"
                  }
                },
                "example": [
                  {
                    "peer": "1.2.3.4",
                    "status": {
                      "type": "Penalty",
                      "value": 42
                    }
                  }
                ]
              }
            }
          },
          "400": {
            "description": "BadRequest",
            "content": {
              "application/json": {
                "schema": {
                  "$ref": "#/components/schemas/BadRequest"
                },
                "example": {
                  "detail": "Something bad in the request"
                }
              }
            }
          },
          "401": {
            "description": "Unauthorized",
            "content": {
              "application/json": {
                "schema": {
                  "$ref": "#/components/schemas/Unauthorized"
                },
                "example": {
                  "detail": "You shall not pass"
                }
              }
            }
          },
          "404": {
            "description": "NotFound",
            "content": {
              "application/json": {
                "schema": {
                  "$ref": "#/components/schemas/NotFound"
                },
                "example": {
                  "resource": "wallet-name",
                  "detail": "wallet-name not found"
                }
              }
            }
          },
          "500": {
            "description": "InternalServerError",
            "content": {
              "application/json": {
                "schema": {
                  "$ref": "#/components/schemas/InternalServerError"
                },
                "example": {
                  "detail": "Ouch"
                }
              }
            }
          },
          "503": {
            "description": "ServiceUnavailable",
            "content": {
              "application/json": {
                "schema": {
                  "$ref": "#/components/schemas/ServiceUnavailable"
                },
                "example": {
                  "detail": "Self clique unsynced"
                }
              }
            }
          }
        }
      },
      "post": {
        "tags": [
          "Infos"
        ],
        "summary": "Ban/Unban given peers",
        "operationId": "postInfosMisbehaviors",
        "requestBody": {
          "content": {
            "application/json": {
              "schema": {
                "$ref": "#/components/schemas/MisbehaviorAction"
              },
              "examples": {
                "Example0": {
                  "summary": "Unban",
                  "value": {
                    "type": "Unban",
                    "peers": [
                      "1.2.3.4"
                    ]
                  }
                },
                "Example1": {
                  "summary": "Ban",
                  "value": {
                    "type": "Ban",
                    "peers": [
                      "1.2.3.4"
                    ]
                  }
                }
              }
            }
          },
          "required": true
        },
        "responses": {
          "200": {
            
          },
          "400": {
            "description": "BadRequest",
            "content": {
              "application/json": {
                "schema": {
                  "$ref": "#/components/schemas/BadRequest"
                },
                "example": {
                  "detail": "Something bad in the request"
                }
              }
            }
          },
          "401": {
            "description": "Unauthorized",
            "content": {
              "application/json": {
                "schema": {
                  "$ref": "#/components/schemas/Unauthorized"
                },
                "example": {
                  "detail": "You shall not pass"
                }
              }
            }
          },
          "404": {
            "description": "NotFound",
            "content": {
              "application/json": {
                "schema": {
                  "$ref": "#/components/schemas/NotFound"
                },
                "example": {
                  "resource": "wallet-name",
                  "detail": "wallet-name not found"
                }
              }
            }
          },
          "500": {
            "description": "InternalServerError",
            "content": {
              "application/json": {
                "schema": {
                  "$ref": "#/components/schemas/InternalServerError"
                },
                "example": {
                  "detail": "Ouch"
                }
              }
            }
          },
          "503": {
            "description": "ServiceUnavailable",
            "content": {
              "application/json": {
                "schema": {
                  "$ref": "#/components/schemas/ServiceUnavailable"
                },
                "example": {
                  "detail": "Self clique unsynced"
                }
              }
            }
          }
        }
      }
    },
    "/infos/unreachable": {
      "get": {
        "tags": [
          "Infos"
        ],
        "summary": "Get the unreachable brokers",
        "operationId": "getInfosUnreachable",
        "responses": {
          "200": {
            "content": {
              "application/json": {
                "schema": {
                  "type": "array",
                  "items": {
                    "type": "string",
                    "format": "inet-address"
                  }
                },
                "example": [
                  "1.2.3.4"
                ]
              }
            }
          },
          "400": {
            "description": "BadRequest",
            "content": {
              "application/json": {
                "schema": {
                  "$ref": "#/components/schemas/BadRequest"
                },
                "example": {
                  "detail": "Something bad in the request"
                }
              }
            }
          },
          "401": {
            "description": "Unauthorized",
            "content": {
              "application/json": {
                "schema": {
                  "$ref": "#/components/schemas/Unauthorized"
                },
                "example": {
                  "detail": "You shall not pass"
                }
              }
            }
          },
          "404": {
            "description": "NotFound",
            "content": {
              "application/json": {
                "schema": {
                  "$ref": "#/components/schemas/NotFound"
                },
                "example": {
                  "resource": "wallet-name",
                  "detail": "wallet-name not found"
                }
              }
            }
          },
          "500": {
            "description": "InternalServerError",
            "content": {
              "application/json": {
                "schema": {
                  "$ref": "#/components/schemas/InternalServerError"
                },
                "example": {
                  "detail": "Ouch"
                }
              }
            }
          },
          "503": {
            "description": "ServiceUnavailable",
            "content": {
              "application/json": {
                "schema": {
                  "$ref": "#/components/schemas/ServiceUnavailable"
                },
                "example": {
                  "detail": "Self clique unsynced"
                }
              }
            }
          }
        }
      }
    },
    "/infos/discovery": {
      "post": {
        "tags": [
          "Infos"
        ],
        "summary": "Set brokers to be unreachable/reachable",
        "operationId": "postInfosDiscovery",
        "requestBody": {
          "content": {
            "application/json": {
              "schema": {
                "$ref": "#/components/schemas/DiscoveryAction"
              },
              "examples": {
                "Example0": {
                  "summary": "Set unreachable",
                  "value": {
                    "type": "Unreachable",
                    "peers": [
                      "1.2.3.4"
                    ]
                  }
                },
                "Example1": {
                  "summary": "Set reachable",
                  "value": {
                    "type": "Reachable",
                    "peers": [
                      "1.2.3.4"
                    ]
                  }
                }
              }
            }
          },
          "required": true
        },
        "responses": {
          "200": {
            
          },
          "400": {
            "description": "BadRequest",
            "content": {
              "application/json": {
                "schema": {
                  "$ref": "#/components/schemas/BadRequest"
                },
                "example": {
                  "detail": "Something bad in the request"
                }
              }
            }
          },
          "401": {
            "description": "Unauthorized",
            "content": {
              "application/json": {
                "schema": {
                  "$ref": "#/components/schemas/Unauthorized"
                },
                "example": {
                  "detail": "You shall not pass"
                }
              }
            }
          },
          "404": {
            "description": "NotFound",
            "content": {
              "application/json": {
                "schema": {
                  "$ref": "#/components/schemas/NotFound"
                },
                "example": {
                  "resource": "wallet-name",
                  "detail": "wallet-name not found"
                }
              }
            }
          },
          "500": {
            "description": "InternalServerError",
            "content": {
              "application/json": {
                "schema": {
                  "$ref": "#/components/schemas/InternalServerError"
                },
                "example": {
                  "detail": "Ouch"
                }
              }
            }
          },
          "503": {
            "description": "ServiceUnavailable",
            "content": {
              "application/json": {
                "schema": {
                  "$ref": "#/components/schemas/ServiceUnavailable"
                },
                "example": {
                  "detail": "Self clique unsynced"
                }
              }
            }
          }
        }
      }
    },
    "/infos/history-hashrate": {
      "get": {
        "tags": [
          "Infos"
        ],
        "summary": "Get history average hashrate on the given time interval",
        "operationId": "getInfosHistory-hashrate",
        "parameters": [
          {
            "name": "fromTs",
            "in": "query",
            "required": true,
            "schema": {
              "type": "integer",
              "format": "int64",
              "minimum": "0"
            }
          },
          {
            "name": "toTs",
            "in": "query",
            "required": false,
            "schema": {
              "type": "integer",
              "format": "int64",
              "minimum": "0"
            }
          }
        ],
        "responses": {
          "200": {
            "content": {
              "application/json": {
                "schema": {
                  "type": "string"
                },
                "example": {
                  "hashrate": "100 MH/s"
                }
              }
            }
          },
          "400": {
            "description": "BadRequest",
            "content": {
              "application/json": {
                "schema": {
                  "$ref": "#/components/schemas/BadRequest"
                },
                "example": {
                  "detail": "Something bad in the request"
                }
              }
            }
          },
          "401": {
            "description": "Unauthorized",
            "content": {
              "application/json": {
                "schema": {
                  "$ref": "#/components/schemas/Unauthorized"
                },
                "example": {
                  "detail": "You shall not pass"
                }
              }
            }
          },
          "404": {
            "description": "NotFound",
            "content": {
              "application/json": {
                "schema": {
                  "$ref": "#/components/schemas/NotFound"
                },
                "example": {
                  "resource": "wallet-name",
                  "detail": "wallet-name not found"
                }
              }
            }
          },
          "500": {
            "description": "InternalServerError",
            "content": {
              "application/json": {
                "schema": {
                  "$ref": "#/components/schemas/InternalServerError"
                },
                "example": {
                  "detail": "Ouch"
                }
              }
            }
          },
          "503": {
            "description": "ServiceUnavailable",
            "content": {
              "application/json": {
                "schema": {
                  "$ref": "#/components/schemas/ServiceUnavailable"
                },
                "example": {
                  "detail": "Self clique unsynced"
                }
              }
            }
          }
        }
      }
    },
    "/infos/current-hashrate": {
      "get": {
        "tags": [
          "Infos"
        ],
        "summary": "Get average hashrate from `now - timespan(millis)` to `now`",
        "operationId": "getInfosCurrent-hashrate",
        "parameters": [
          {
            "name": "timespan",
            "in": "query",
            "required": false,
            "schema": {
              "type": "integer",
              "format": "int64",
              "minimum": "1"
            }
          }
        ],
        "responses": {
          "200": {
            "content": {
              "application/json": {
                "schema": {
                  "type": "string"
                },
                "example": {
                  "hashrate": "100 MH/s"
                }
              }
            }
          },
          "400": {
            "description": "BadRequest",
            "content": {
              "application/json": {
                "schema": {
                  "$ref": "#/components/schemas/BadRequest"
                },
                "example": {
                  "detail": "Something bad in the request"
                }
              }
            }
          },
          "401": {
            "description": "Unauthorized",
            "content": {
              "application/json": {
                "schema": {
                  "$ref": "#/components/schemas/Unauthorized"
                },
                "example": {
                  "detail": "You shall not pass"
                }
              }
            }
          },
          "404": {
            "description": "NotFound",
            "content": {
              "application/json": {
                "schema": {
                  "$ref": "#/components/schemas/NotFound"
                },
                "example": {
                  "resource": "wallet-name",
                  "detail": "wallet-name not found"
                }
              }
            }
          },
          "500": {
            "description": "InternalServerError",
            "content": {
              "application/json": {
                "schema": {
                  "$ref": "#/components/schemas/InternalServerError"
                },
                "example": {
                  "detail": "Ouch"
                }
              }
            }
          },
          "503": {
            "description": "ServiceUnavailable",
            "content": {
              "application/json": {
                "schema": {
                  "$ref": "#/components/schemas/ServiceUnavailable"
                },
                "example": {
                  "detail": "Self clique unsynced"
                }
              }
            }
          }
        }
      }
    },
    "/blockflow": {
      "get": {
        "tags": [
          "Blockflow"
        ],
        "summary": "List blocks on the given time interval",
        "operationId": "getBlockflow",
        "parameters": [
          {
            "name": "fromTs",
            "in": "query",
            "required": true,
            "schema": {
              "type": "integer",
              "format": "int64",
              "minimum": "0"
            }
          },
          {
            "name": "toTs",
            "in": "query",
            "required": false,
            "schema": {
              "type": "integer",
              "format": "int64",
              "minimum": "0"
            }
          }
        ],
        "responses": {
          "200": {
            "content": {
              "application/json": {
                "schema": {
                  "$ref": "#/components/schemas/FetchResponse"
                },
                "example": {
                  "blocks": [
                    [
                      {
                        "hash": "bdaf9dc514ce7d34b6474b8ca10a3dfb93ba997cb9d5ff1ea724ebe2af48abe5",
                        "timestamp": 1611041396892,
                        "chainFrom": 1,
                        "chainTo": 2,
                        "height": 42,
                        "deps": [
                          "bdaf9dc514ce7d34b6474b8ca10a3dfb93ba997cb9d5ff1ea724ebe2af48abe5",
                          "bdaf9dc514ce7d34b6474b8ca10a3dfb93ba997cb9d5ff1ea724ebe2af48abe5"
                        ],
                        "transactions": [
                          {
                            "unsigned": {
                              "txId": "798e9e137aec7c2d59d9655b4ffa640f301f628bf7c365083bb255f6aa5f89ef",
                              "version": 1,
                              "networkId": 1,
                              "gasAmount": 20000,
                              "gasPrice": "100000000000",
                              "inputs": [
                                {
                                  "outputRef": {
                                    "hint": 23412,
                                    "key": "798e9e137aec7c2d59d9655b4ffa640f301f628bf7c365083bb255f6aa5f89ef"
                                  },
                                  "unlockScript": "00d1b70d2226308b46da297486adb6b4f1a8c1842cb159ac5ec04f384fe2d6f5da28"
                                }
                              ],
                              "fixedOutputs": [
                                {
                                  "hint": 1,
                                  "key": "798e9e137aec7c2d59d9655b4ffa640f301f628bf7c365083bb255f6aa5f89ef",
                                  "attoAlphAmount": "2000000000000000000",
                                  "address": "1AujpupFP4KWeZvqA7itsHY9cLJmx4qTzojVZrg8W9y",
                                  "tokens": [
                                    {
                                      "id": "2d11fd6c12435ffb07aaed4d190a505b621b927a5f6e51b61ce0ebe186397bdd",
                                      "amount": "42000000000000000000"
                                    },
                                    {
                                      "id": "bd165d20bd063c7a023d22232a1e75bf46e904067f92b49323fe89fa0fd586bf",
                                      "amount": "1000000000000000000000"
                                    }
                                  ],
                                  "lockTime": 1611041396892,
                                  "message": "798e9e137aec7c2d59d9655b4ffa640f301f628bf7c365083bb255f6aa5f89ef"
                                }
                              ]
                            },
                            "scriptExecutionOk": true,
                            "contractInputs": [
                              {
                                "hint": 23412,
                                "key": "798e9e137aec7c2d59d9655b4ffa640f301f628bf7c365083bb255f6aa5f89ef"
                              }
                            ],
                            "generatedOutputs": [
                              {
                                "type": "AssetOutput",
                                "hint": 1,
                                "key": "798e9e137aec7c2d59d9655b4ffa640f301f628bf7c365083bb255f6aa5f89ef",
                                "attoAlphAmount": "2000000000000000000",
                                "address": "1AujpupFP4KWeZvqA7itsHY9cLJmx4qTzojVZrg8W9y",
                                "tokens": [
                                  {
                                    "id": "2d11fd6c12435ffb07aaed4d190a505b621b927a5f6e51b61ce0ebe186397bdd",
                                    "amount": "42000000000000000000"
                                  },
                                  {
                                    "id": "bd165d20bd063c7a023d22232a1e75bf46e904067f92b49323fe89fa0fd586bf",
                                    "amount": "1000000000000000000000"
                                  }
                                ],
                                "lockTime": 1611041396892,
                                "message": "798e9e137aec7c2d59d9655b4ffa640f301f628bf7c365083bb255f6aa5f89ef"
                              },
                              {
                                "type": "ContractOutput",
                                "hint": 1,
                                "key": "798e9e137aec7c2d59d9655b4ffa640f301f628bf7c365083bb255f6aa5f89ef",
                                "attoAlphAmount": "2000000000000000000",
                                "address": "uomjgUz6D4tLejTkQtbNJMY8apAjTm1bgQf7em1wDV7S",
                                "tokens": [
                                  {
                                    "id": "2d11fd6c12435ffb07aaed4d190a505b621b927a5f6e51b61ce0ebe186397bdd",
                                    "amount": "42000000000000000000"
                                  },
                                  {
                                    "id": "bd165d20bd063c7a023d22232a1e75bf46e904067f92b49323fe89fa0fd586bf",
                                    "amount": "1000000000000000000000"
                                  }
                                ]
                              }
                            ],
                            "inputSignatures": [
                              "9e1a35b2931bd04e6780d01c36e3e5337941aa80f173cfe4f4e249c44ab135272b834c1a639db9c89d673a8a30524042b0469672ca845458a5a0cf2cad53221b"
                            ],
                            "scriptSignatures": [
                              "9e1a35b2931bd04e6780d01c36e3e5337941aa80f173cfe4f4e249c44ab135272b834c1a639db9c89d673a8a30524042b0469672ca845458a5a0cf2cad53221b"
                            ]
                          }
                        ],
                        "nonce": "798e9e137aec7c2d59d9655b4ffa640f301f628bf7c365083bb255f6aa5f89ef",
                        "version": 1,
                        "depStateHash": "798e9e137aec7c2d59d9655b4ffa640f301f628bf7c365083bb255f6aa5f89ef",
                        "txsHash": "798e9e137aec7c2d59d9655b4ffa640f301f628bf7c365083bb255f6aa5f89ef",
                        "target": "798e9e137aec7c2d59d9655b4ffa640f301f628bf7c365083bb255f6aa5f89ef"
                      }
                    ]
                  ]
                }
              }
            }
          },
          "400": {
            "description": "BadRequest",
            "content": {
              "application/json": {
                "schema": {
                  "$ref": "#/components/schemas/BadRequest"
                },
                "example": {
                  "detail": "Something bad in the request"
                }
              }
            }
          },
          "401": {
            "description": "Unauthorized",
            "content": {
              "application/json": {
                "schema": {
                  "$ref": "#/components/schemas/Unauthorized"
                },
                "example": {
                  "detail": "You shall not pass"
                }
              }
            }
          },
          "404": {
            "description": "NotFound",
            "content": {
              "application/json": {
                "schema": {
                  "$ref": "#/components/schemas/NotFound"
                },
                "example": {
                  "resource": "wallet-name",
                  "detail": "wallet-name not found"
                }
              }
            }
          },
          "500": {
            "description": "InternalServerError",
            "content": {
              "application/json": {
                "schema": {
                  "$ref": "#/components/schemas/InternalServerError"
                },
                "example": {
                  "detail": "Ouch"
                }
              }
            }
          },
          "503": {
            "description": "ServiceUnavailable",
            "content": {
              "application/json": {
                "schema": {
                  "$ref": "#/components/schemas/ServiceUnavailable"
                },
                "example": {
                  "detail": "Self clique unsynced"
                }
              }
            }
          }
        }
      }
    },
    "/blockflow/blocks/{block_hash}": {
      "get": {
        "tags": [
          "Blockflow"
        ],
        "summary": "Get a block with hash",
        "operationId": "getBlockflowBlocksBlock_hash",
        "parameters": [
          {
            "name": "block_hash",
            "in": "path",
            "required": true,
            "schema": {
              "type": "string"
            }
          }
        ],
        "responses": {
          "200": {
            "content": {
              "application/json": {
                "schema": {
                  "$ref": "#/components/schemas/BlockEntry"
                },
                "example": {
                  "hash": "bdaf9dc514ce7d34b6474b8ca10a3dfb93ba997cb9d5ff1ea724ebe2af48abe5",
                  "timestamp": 1611041396892,
                  "chainFrom": 1,
                  "chainTo": 2,
                  "height": 42,
                  "deps": [
                    "bdaf9dc514ce7d34b6474b8ca10a3dfb93ba997cb9d5ff1ea724ebe2af48abe5",
                    "bdaf9dc514ce7d34b6474b8ca10a3dfb93ba997cb9d5ff1ea724ebe2af48abe5"
                  ],
                  "transactions": [
                    {
                      "unsigned": {
                        "txId": "798e9e137aec7c2d59d9655b4ffa640f301f628bf7c365083bb255f6aa5f89ef",
                        "version": 1,
                        "networkId": 1,
                        "gasAmount": 20000,
                        "gasPrice": "100000000000",
                        "inputs": [
                          {
                            "outputRef": {
                              "hint": 23412,
                              "key": "798e9e137aec7c2d59d9655b4ffa640f301f628bf7c365083bb255f6aa5f89ef"
                            },
                            "unlockScript": "00d1b70d2226308b46da297486adb6b4f1a8c1842cb159ac5ec04f384fe2d6f5da28"
                          }
                        ],
                        "fixedOutputs": [
                          {
                            "hint": 1,
                            "key": "798e9e137aec7c2d59d9655b4ffa640f301f628bf7c365083bb255f6aa5f89ef",
                            "attoAlphAmount": "2000000000000000000",
                            "address": "1AujpupFP4KWeZvqA7itsHY9cLJmx4qTzojVZrg8W9y",
                            "tokens": [
                              {
                                "id": "2d11fd6c12435ffb07aaed4d190a505b621b927a5f6e51b61ce0ebe186397bdd",
                                "amount": "42000000000000000000"
                              },
                              {
                                "id": "bd165d20bd063c7a023d22232a1e75bf46e904067f92b49323fe89fa0fd586bf",
                                "amount": "1000000000000000000000"
                              }
                            ],
                            "lockTime": 1611041396892,
                            "message": "798e9e137aec7c2d59d9655b4ffa640f301f628bf7c365083bb255f6aa5f89ef"
                          }
                        ]
                      },
                      "scriptExecutionOk": true,
                      "contractInputs": [
                        {
                          "hint": 23412,
                          "key": "798e9e137aec7c2d59d9655b4ffa640f301f628bf7c365083bb255f6aa5f89ef"
                        }
                      ],
                      "generatedOutputs": [
                        {
                          "type": "AssetOutput",
                          "hint": 1,
                          "key": "798e9e137aec7c2d59d9655b4ffa640f301f628bf7c365083bb255f6aa5f89ef",
                          "attoAlphAmount": "2000000000000000000",
                          "address": "1AujpupFP4KWeZvqA7itsHY9cLJmx4qTzojVZrg8W9y",
                          "tokens": [
                            {
                              "id": "2d11fd6c12435ffb07aaed4d190a505b621b927a5f6e51b61ce0ebe186397bdd",
                              "amount": "42000000000000000000"
                            },
                            {
                              "id": "bd165d20bd063c7a023d22232a1e75bf46e904067f92b49323fe89fa0fd586bf",
                              "amount": "1000000000000000000000"
                            }
                          ],
                          "lockTime": 1611041396892,
                          "message": "798e9e137aec7c2d59d9655b4ffa640f301f628bf7c365083bb255f6aa5f89ef"
                        },
                        {
                          "type": "ContractOutput",
                          "hint": 1,
                          "key": "798e9e137aec7c2d59d9655b4ffa640f301f628bf7c365083bb255f6aa5f89ef",
                          "attoAlphAmount": "2000000000000000000",
                          "address": "uomjgUz6D4tLejTkQtbNJMY8apAjTm1bgQf7em1wDV7S",
                          "tokens": [
                            {
                              "id": "2d11fd6c12435ffb07aaed4d190a505b621b927a5f6e51b61ce0ebe186397bdd",
                              "amount": "42000000000000000000"
                            },
                            {
                              "id": "bd165d20bd063c7a023d22232a1e75bf46e904067f92b49323fe89fa0fd586bf",
                              "amount": "1000000000000000000000"
                            }
                          ]
                        }
                      ],
                      "inputSignatures": [
                        "9e1a35b2931bd04e6780d01c36e3e5337941aa80f173cfe4f4e249c44ab135272b834c1a639db9c89d673a8a30524042b0469672ca845458a5a0cf2cad53221b"
                      ],
                      "scriptSignatures": [
                        "9e1a35b2931bd04e6780d01c36e3e5337941aa80f173cfe4f4e249c44ab135272b834c1a639db9c89d673a8a30524042b0469672ca845458a5a0cf2cad53221b"
                      ]
                    }
                  ],
                  "nonce": "798e9e137aec7c2d59d9655b4ffa640f301f628bf7c365083bb255f6aa5f89ef",
                  "version": 1,
                  "depStateHash": "798e9e137aec7c2d59d9655b4ffa640f301f628bf7c365083bb255f6aa5f89ef",
                  "txsHash": "798e9e137aec7c2d59d9655b4ffa640f301f628bf7c365083bb255f6aa5f89ef",
                  "target": "798e9e137aec7c2d59d9655b4ffa640f301f628bf7c365083bb255f6aa5f89ef"
                }
              }
            }
          },
          "400": {
            "description": "BadRequest",
            "content": {
              "application/json": {
                "schema": {
                  "$ref": "#/components/schemas/BadRequest"
                },
                "example": {
                  "detail": "Something bad in the request"
                }
              }
            }
          },
          "401": {
            "description": "Unauthorized",
            "content": {
              "application/json": {
                "schema": {
                  "$ref": "#/components/schemas/Unauthorized"
                },
                "example": {
                  "detail": "You shall not pass"
                }
              }
            }
          },
          "404": {
            "description": "NotFound",
            "content": {
              "application/json": {
                "schema": {
                  "$ref": "#/components/schemas/NotFound"
                },
                "example": {
                  "resource": "wallet-name",
                  "detail": "wallet-name not found"
                }
              }
            }
          },
          "500": {
            "description": "InternalServerError",
            "content": {
              "application/json": {
                "schema": {
                  "$ref": "#/components/schemas/InternalServerError"
                },
                "example": {
                  "detail": "Ouch"
                }
              }
            }
          },
          "503": {
            "description": "ServiceUnavailable",
            "content": {
              "application/json": {
                "schema": {
                  "$ref": "#/components/schemas/ServiceUnavailable"
                },
                "example": {
                  "detail": "Self clique unsynced"
                }
              }
            }
          }
        }
      }
    },
    "/blockflow/is-block-in-main-chain": {
      "get": {
        "tags": [
          "Blockflow"
        ],
        "summary": "Check if the block is in main chain",
        "operationId": "getBlockflowIs-block-in-main-chain",
        "parameters": [
          {
            "name": "blockHash",
            "in": "query",
            "required": true,
            "schema": {
              "type": "string"
            }
          }
        ],
        "responses": {
          "200": {
            "content": {
              "application/json": {
                "schema": {
                  "type": "boolean"
                },
                "example": true
              }
            }
          },
          "400": {
            "description": "BadRequest",
            "content": {
              "application/json": {
                "schema": {
                  "$ref": "#/components/schemas/BadRequest"
                },
                "example": {
                  "detail": "Something bad in the request"
                }
              }
            }
          },
          "401": {
            "description": "Unauthorized",
            "content": {
              "application/json": {
                "schema": {
                  "$ref": "#/components/schemas/Unauthorized"
                },
                "example": {
                  "detail": "You shall not pass"
                }
              }
            }
          },
          "404": {
            "description": "NotFound",
            "content": {
              "application/json": {
                "schema": {
                  "$ref": "#/components/schemas/NotFound"
                },
                "example": {
                  "resource": "wallet-name",
                  "detail": "wallet-name not found"
                }
              }
            }
          },
          "500": {
            "description": "InternalServerError",
            "content": {
              "application/json": {
                "schema": {
                  "$ref": "#/components/schemas/InternalServerError"
                },
                "example": {
                  "detail": "Ouch"
                }
              }
            }
          },
          "503": {
            "description": "ServiceUnavailable",
            "content": {
              "application/json": {
                "schema": {
                  "$ref": "#/components/schemas/ServiceUnavailable"
                },
                "example": {
                  "detail": "Self clique unsynced"
                }
              }
            }
          }
        }
      }
    },
    "/addresses/{address}/balance": {
      "get": {
        "tags": [
          "Addresses"
        ],
        "summary": "Get the balance of an address",
        "operationId": "getAddressesAddressBalance",
        "parameters": [
          {
            "name": "address",
            "in": "path",
            "required": true,
            "schema": {
              "type": "string"
            }
          }
        ],
        "responses": {
          "200": {
            "description": "Format 1: `1000000000000000000`\n\nFormat 2: `x.y ALPH`, where `1 ALPH = 1000000000000000000`",
            "content": {
              "application/json": {
                "schema": {
                  "$ref": "#/components/schemas/Balance"
                },
                "examples": {
                  "Example0": {
                    "summary": "Default",
                    "value": {
                      "balance": "10000000000000000000",
                      "balanceHint": "10 ALPH",
                      "lockedBalance": "5000000000000000000",
                      "lockedBalanceHint": "5 ALPH",
                      "tokenBalances": [
                        {
                          "id": "2d11fd6c12435ffb07aaed4d190a505b621b927a5f6e51b61ce0ebe186397bdd",
                          "amount": "42000000000000000000"
                        },
                        {
                          "id": "bd165d20bd063c7a023d22232a1e75bf46e904067f92b49323fe89fa0fd586bf",
                          "amount": "1000000000000000000000"
                        }
                      ],
                      "lockedTokenBalances": [
                        {
                          "id": "20aa1fcc865087d7788302d087e4bc76691218ce5d5013dd1cedaabfac19cca4",
                          "amount": "65000000000000000000"
                        }
                      ],
                      "utxoNum": 3
                    }
                  },
                  "Example1": {
                    "summary": "More settings",
                    "value": {
                      "balance": "10000000000000000000",
                      "balanceHint": "10 ALPH",
                      "lockedBalance": "5000000000000000000",
                      "lockedBalanceHint": "5 ALPH",
                      "tokenBalances": [
                        {
                          "id": "2d11fd6c12435ffb07aaed4d190a505b621b927a5f6e51b61ce0ebe186397bdd",
                          "amount": "42000000000000000000"
                        },
                        {
                          "id": "bd165d20bd063c7a023d22232a1e75bf46e904067f92b49323fe89fa0fd586bf",
                          "amount": "1000000000000000000000"
                        }
                      ],
                      "lockedTokenBalances": [
                        {
                          "id": "20aa1fcc865087d7788302d087e4bc76691218ce5d5013dd1cedaabfac19cca4",
                          "amount": "65000000000000000000"
                        }
                      ],
                      "utxoNum": 3,
                      "warning": "Result might not include all utxos and is maybe unprecise"
                    }
                  }
                }
              }
            }
          },
          "400": {
            "description": "BadRequest",
            "content": {
              "application/json": {
                "schema": {
                  "$ref": "#/components/schemas/BadRequest"
                },
                "example": {
                  "detail": "Something bad in the request"
                }
              }
            }
          },
          "401": {
            "description": "Unauthorized",
            "content": {
              "application/json": {
                "schema": {
                  "$ref": "#/components/schemas/Unauthorized"
                },
                "example": {
                  "detail": "You shall not pass"
                }
              }
            }
          },
          "404": {
            "description": "NotFound",
            "content": {
              "application/json": {
                "schema": {
                  "$ref": "#/components/schemas/NotFound"
                },
                "example": {
                  "resource": "wallet-name",
                  "detail": "wallet-name not found"
                }
              }
            }
          },
          "500": {
            "description": "InternalServerError",
            "content": {
              "application/json": {
                "schema": {
                  "$ref": "#/components/schemas/InternalServerError"
                },
                "example": {
                  "detail": "Ouch"
                }
              }
            }
          },
          "503": {
            "description": "ServiceUnavailable",
            "content": {
              "application/json": {
                "schema": {
                  "$ref": "#/components/schemas/ServiceUnavailable"
                },
                "example": {
                  "detail": "Self clique unsynced"
                }
              }
            }
          }
        }
      }
    },
    "/addresses/{address}/utxos": {
      "get": {
        "tags": [
          "Addresses"
        ],
        "summary": "Get the UTXOs of an address",
        "operationId": "getAddressesAddressUtxos",
        "parameters": [
          {
            "name": "address",
            "in": "path",
            "required": true,
            "schema": {
              "type": "string"
            }
          }
        ],
        "responses": {
          "200": {
            "content": {
              "application/json": {
                "schema": {
                  "$ref": "#/components/schemas/UTXOs"
                },
                "examples": {
                  "Example0": {
                    "summary": "Default",
                    "value": {
                      "utxos": [
                        {
                          "ref": {
                            "hint": 23412,
                            "key": "798e9e137aec7c2d59d9655b4ffa640f301f628bf7c365083bb255f6aa5f89ef"
                          },
                          "amount": "10000000000000000000",
                          "tokens": [
                            {
                              "id": "2d11fd6c12435ffb07aaed4d190a505b621b927a5f6e51b61ce0ebe186397bdd",
                              "amount": "42000000000000000000"
                            },
                            {
                              "id": "bd165d20bd063c7a023d22232a1e75bf46e904067f92b49323fe89fa0fd586bf",
                              "amount": "1000000000000000000000"
                            }
                          ],
                          "lockTime": 1611041396892,
                          "additionalData": "798e9e137aec7c2d59d9655b4ffa640f301f628bf7c365083bb255f6aa5f89ef"
                        }
                      ]
                    }
                  },
                  "Example1": {
                    "summary": "More settings",
                    "value": {
                      "utxos": [
                        {
                          "ref": {
                            "hint": 23412,
                            "key": "798e9e137aec7c2d59d9655b4ffa640f301f628bf7c365083bb255f6aa5f89ef"
                          },
                          "amount": "10000000000000000000",
                          "tokens": [
                            {
                              "id": "2d11fd6c12435ffb07aaed4d190a505b621b927a5f6e51b61ce0ebe186397bdd",
                              "amount": "42000000000000000000"
                            },
                            {
                              "id": "bd165d20bd063c7a023d22232a1e75bf46e904067f92b49323fe89fa0fd586bf",
                              "amount": "1000000000000000000000"
                            }
                          ],
                          "lockTime": 1611041396892,
                          "additionalData": "798e9e137aec7c2d59d9655b4ffa640f301f628bf7c365083bb255f6aa5f89ef"
                        }
                      ],
                      "warning": "Result might not contains all utxos"
                    }
                  }
                }
              }
            }
          },
          "400": {
            "description": "BadRequest",
            "content": {
              "application/json": {
                "schema": {
                  "$ref": "#/components/schemas/BadRequest"
                },
                "example": {
                  "detail": "Something bad in the request"
                }
              }
            }
          },
          "401": {
            "description": "Unauthorized",
            "content": {
              "application/json": {
                "schema": {
                  "$ref": "#/components/schemas/Unauthorized"
                },
                "example": {
                  "detail": "You shall not pass"
                }
              }
            }
          },
          "404": {
            "description": "NotFound",
            "content": {
              "application/json": {
                "schema": {
                  "$ref": "#/components/schemas/NotFound"
                },
                "example": {
                  "resource": "wallet-name",
                  "detail": "wallet-name not found"
                }
              }
            }
          },
          "500": {
            "description": "InternalServerError",
            "content": {
              "application/json": {
                "schema": {
                  "$ref": "#/components/schemas/InternalServerError"
                },
                "example": {
                  "detail": "Ouch"
                }
              }
            }
          },
          "503": {
            "description": "ServiceUnavailable",
            "content": {
              "application/json": {
                "schema": {
                  "$ref": "#/components/schemas/ServiceUnavailable"
                },
                "example": {
                  "detail": "Self clique unsynced"
                }
              }
            }
          }
        }
      }
    },
    "/addresses/{address}/group": {
      "get": {
        "tags": [
          "Addresses"
        ],
        "summary": "Get the group of an address",
        "operationId": "getAddressesAddressGroup",
        "parameters": [
          {
            "name": "address",
            "in": "path",
            "required": true,
            "schema": {
              "type": "string"
            }
          }
        ],
        "responses": {
          "200": {
            "content": {
              "application/json": {
                "schema": {
                  "$ref": "#/components/schemas/Group"
                },
                "example": {
                  "group": 2
                }
              }
            }
          },
          "400": {
            "description": "BadRequest",
            "content": {
              "application/json": {
                "schema": {
                  "$ref": "#/components/schemas/BadRequest"
                },
                "example": {
                  "detail": "Something bad in the request"
                }
              }
            }
          },
          "401": {
            "description": "Unauthorized",
            "content": {
              "application/json": {
                "schema": {
                  "$ref": "#/components/schemas/Unauthorized"
                },
                "example": {
                  "detail": "You shall not pass"
                }
              }
            }
          },
          "404": {
            "description": "NotFound",
            "content": {
              "application/json": {
                "schema": {
                  "$ref": "#/components/schemas/NotFound"
                },
                "example": {
                  "resource": "wallet-name",
                  "detail": "wallet-name not found"
                }
              }
            }
          },
          "500": {
            "description": "InternalServerError",
            "content": {
              "application/json": {
                "schema": {
                  "$ref": "#/components/schemas/InternalServerError"
                },
                "example": {
                  "detail": "Ouch"
                }
              }
            }
          },
          "503": {
            "description": "ServiceUnavailable",
            "content": {
              "application/json": {
                "schema": {
                  "$ref": "#/components/schemas/ServiceUnavailable"
                },
                "example": {
                  "detail": "Self clique unsynced"
                }
              }
            }
          }
        }
      }
    },
    "/blockflow/hashes": {
      "get": {
        "tags": [
          "Blockflow"
        ],
        "summary": "Get all block's hashes at given height for given groups",
        "operationId": "getBlockflowHashes",
        "parameters": [
          {
            "name": "fromGroup",
            "in": "query",
            "required": true,
            "schema": {
              "type": "integer",
              "format": "int32"
            }
          },
          {
            "name": "toGroup",
            "in": "query",
            "required": true,
            "schema": {
              "type": "integer",
              "format": "int32"
            }
          },
          {
            "name": "height",
            "in": "query",
            "required": true,
            "schema": {
              "type": "integer",
              "format": "int32"
            }
          }
        ],
        "responses": {
          "200": {
            "content": {
              "application/json": {
                "schema": {
                  "$ref": "#/components/schemas/HashesAtHeight"
                },
                "example": {
                  "headers": [
                    "bdaf9dc514ce7d34b6474b8ca10a3dfb93ba997cb9d5ff1ea724ebe2af48abe5",
                    "bdaf9dc514ce7d34b6474b8ca10a3dfb93ba997cb9d5ff1ea724ebe2af48abe5",
                    "bdaf9dc514ce7d34b6474b8ca10a3dfb93ba997cb9d5ff1ea724ebe2af48abe5"
                  ]
                }
              }
            }
          },
          "400": {
            "description": "BadRequest",
            "content": {
              "application/json": {
                "schema": {
                  "$ref": "#/components/schemas/BadRequest"
                },
                "example": {
                  "detail": "Something bad in the request"
                }
              }
            }
          },
          "401": {
            "description": "Unauthorized",
            "content": {
              "application/json": {
                "schema": {
                  "$ref": "#/components/schemas/Unauthorized"
                },
                "example": {
                  "detail": "You shall not pass"
                }
              }
            }
          },
          "404": {
            "description": "NotFound",
            "content": {
              "application/json": {
                "schema": {
                  "$ref": "#/components/schemas/NotFound"
                },
                "example": {
                  "resource": "wallet-name",
                  "detail": "wallet-name not found"
                }
              }
            }
          },
          "500": {
            "description": "InternalServerError",
            "content": {
              "application/json": {
                "schema": {
                  "$ref": "#/components/schemas/InternalServerError"
                },
                "example": {
                  "detail": "Ouch"
                }
              }
            }
          },
          "503": {
            "description": "ServiceUnavailable",
            "content": {
              "application/json": {
                "schema": {
                  "$ref": "#/components/schemas/ServiceUnavailable"
                },
                "example": {
                  "detail": "Self clique unsynced"
                }
              }
            }
          }
        }
      }
    },
    "/blockflow/chain-info": {
      "get": {
        "tags": [
          "Blockflow"
        ],
        "summary": "Get infos about the chain from the given groups",
        "operationId": "getBlockflowChain-info",
        "parameters": [
          {
            "name": "fromGroup",
            "in": "query",
            "required": true,
            "schema": {
              "type": "integer",
              "format": "int32"
            }
          },
          {
            "name": "toGroup",
            "in": "query",
            "required": true,
            "schema": {
              "type": "integer",
              "format": "int32"
            }
          }
        ],
        "responses": {
          "200": {
            "content": {
              "application/json": {
                "schema": {
                  "$ref": "#/components/schemas/ChainInfo"
                },
                "example": {
                  "currentHeight": 42
                }
              }
            }
          },
          "400": {
            "description": "BadRequest",
            "content": {
              "application/json": {
                "schema": {
                  "$ref": "#/components/schemas/BadRequest"
                },
                "example": {
                  "detail": "Something bad in the request"
                }
              }
            }
          },
          "401": {
            "description": "Unauthorized",
            "content": {
              "application/json": {
                "schema": {
                  "$ref": "#/components/schemas/Unauthorized"
                },
                "example": {
                  "detail": "You shall not pass"
                }
              }
            }
          },
          "404": {
            "description": "NotFound",
            "content": {
              "application/json": {
                "schema": {
                  "$ref": "#/components/schemas/NotFound"
                },
                "example": {
                  "resource": "wallet-name",
                  "detail": "wallet-name not found"
                }
              }
            }
          },
          "500": {
            "description": "InternalServerError",
            "content": {
              "application/json": {
                "schema": {
                  "$ref": "#/components/schemas/InternalServerError"
                },
                "example": {
                  "detail": "Ouch"
                }
              }
            }
          },
          "503": {
            "description": "ServiceUnavailable",
            "content": {
              "application/json": {
                "schema": {
                  "$ref": "#/components/schemas/ServiceUnavailable"
                },
                "example": {
                  "detail": "Self clique unsynced"
                }
              }
            }
          }
        }
      }
    },
    "/blockflow/headers/{block_hash}": {
      "get": {
        "tags": [
          "Blockflow"
        ],
        "summary": "Get block header",
        "operationId": "getBlockflowHeadersBlock_hash",
        "parameters": [
          {
            "name": "block_hash",
            "in": "path",
            "required": true,
            "schema": {
              "type": "string"
            }
          }
        ],
        "responses": {
          "200": {
            "content": {
              "application/json": {
                "schema": {
                  "$ref": "#/components/schemas/BlockHeaderEntry"
                },
                "example": {
                  "hash": "bdaf9dc514ce7d34b6474b8ca10a3dfb93ba997cb9d5ff1ea724ebe2af48abe5",
                  "timestamp": 1611041396892,
                  "chainFrom": 1,
                  "chainTo": 2,
                  "height": 42,
                  "deps": [
                    "bdaf9dc514ce7d34b6474b8ca10a3dfb93ba997cb9d5ff1ea724ebe2af48abe5",
                    "bdaf9dc514ce7d34b6474b8ca10a3dfb93ba997cb9d5ff1ea724ebe2af48abe5"
                  ]
                }
              }
            }
          },
          "400": {
            "description": "BadRequest",
            "content": {
              "application/json": {
                "schema": {
                  "$ref": "#/components/schemas/BadRequest"
                },
                "example": {
                  "detail": "Something bad in the request"
                }
              }
            }
          },
          "401": {
            "description": "Unauthorized",
            "content": {
              "application/json": {
                "schema": {
                  "$ref": "#/components/schemas/Unauthorized"
                },
                "example": {
                  "detail": "You shall not pass"
                }
              }
            }
          },
          "404": {
            "description": "NotFound",
            "content": {
              "application/json": {
                "schema": {
                  "$ref": "#/components/schemas/NotFound"
                },
                "example": {
                  "resource": "wallet-name",
                  "detail": "wallet-name not found"
                }
              }
            }
          },
          "500": {
            "description": "InternalServerError",
            "content": {
              "application/json": {
                "schema": {
                  "$ref": "#/components/schemas/InternalServerError"
                },
                "example": {
                  "detail": "Ouch"
                }
              }
            }
          },
          "503": {
            "description": "ServiceUnavailable",
            "content": {
              "application/json": {
                "schema": {
                  "$ref": "#/components/schemas/ServiceUnavailable"
                },
                "example": {
                  "detail": "Self clique unsynced"
                }
              }
            }
          }
        }
      }
    },
    "/transactions/unconfirmed": {
      "get": {
        "tags": [
          "Transactions"
        ],
        "summary": "List unconfirmed transactions",
        "operationId": "getTransactionsUnconfirmed",
        "responses": {
          "200": {
            "content": {
              "application/json": {
                "schema": {
                  "type": "array",
                  "items": {
                    "$ref": "#/components/schemas/UnconfirmedTransactions"
                  }
                },
                "example": [
                  {
                    "fromGroup": 0,
                    "toGroup": 1,
                    "unconfirmedTransactions": [
                      {
                        "unsigned": {
                          "txId": "798e9e137aec7c2d59d9655b4ffa640f301f628bf7c365083bb255f6aa5f89ef",
                          "version": 1,
                          "networkId": 1,
                          "gasAmount": 20000,
                          "gasPrice": "100000000000",
                          "inputs": [
                            {
                              "outputRef": {
                                "hint": 23412,
                                "key": "798e9e137aec7c2d59d9655b4ffa640f301f628bf7c365083bb255f6aa5f89ef"
                              },
                              "unlockScript": "00d1b70d2226308b46da297486adb6b4f1a8c1842cb159ac5ec04f384fe2d6f5da28"
                            }
                          ],
                          "fixedOutputs": [
                            {
                              "hint": 1,
                              "key": "798e9e137aec7c2d59d9655b4ffa640f301f628bf7c365083bb255f6aa5f89ef",
                              "attoAlphAmount": "2000000000000000000",
                              "address": "1AujpupFP4KWeZvqA7itsHY9cLJmx4qTzojVZrg8W9y",
                              "tokens": [
                                {
                                  "id": "2d11fd6c12435ffb07aaed4d190a505b621b927a5f6e51b61ce0ebe186397bdd",
                                  "amount": "42000000000000000000"
                                },
                                {
                                  "id": "bd165d20bd063c7a023d22232a1e75bf46e904067f92b49323fe89fa0fd586bf",
                                  "amount": "1000000000000000000000"
                                }
                              ],
                              "lockTime": 1611041396892,
                              "message": "798e9e137aec7c2d59d9655b4ffa640f301f628bf7c365083bb255f6aa5f89ef"
                            }
                          ]
                        },
                        "inputSignatures": [
                          "9e1a35b2931bd04e6780d01c36e3e5337941aa80f173cfe4f4e249c44ab135272b834c1a639db9c89d673a8a30524042b0469672ca845458a5a0cf2cad53221b"
                        ],
                        "scriptSignatures": [
                          "9e1a35b2931bd04e6780d01c36e3e5337941aa80f173cfe4f4e249c44ab135272b834c1a639db9c89d673a8a30524042b0469672ca845458a5a0cf2cad53221b"
                        ]
                      }
                    ]
                  }
                ]
              }
            }
          },
          "400": {
            "description": "BadRequest",
            "content": {
              "application/json": {
                "schema": {
                  "$ref": "#/components/schemas/BadRequest"
                },
                "example": {
                  "detail": "Something bad in the request"
                }
              }
            }
          },
          "401": {
            "description": "Unauthorized",
            "content": {
              "application/json": {
                "schema": {
                  "$ref": "#/components/schemas/Unauthorized"
                },
                "example": {
                  "detail": "You shall not pass"
                }
              }
            }
          },
          "404": {
            "description": "NotFound",
            "content": {
              "application/json": {
                "schema": {
                  "$ref": "#/components/schemas/NotFound"
                },
                "example": {
                  "resource": "wallet-name",
                  "detail": "wallet-name not found"
                }
              }
            }
          },
          "500": {
            "description": "InternalServerError",
            "content": {
              "application/json": {
                "schema": {
                  "$ref": "#/components/schemas/InternalServerError"
                },
                "example": {
                  "detail": "Ouch"
                }
              }
            }
          },
          "503": {
            "description": "ServiceUnavailable",
            "content": {
              "application/json": {
                "schema": {
                  "$ref": "#/components/schemas/ServiceUnavailable"
                },
                "example": {
                  "detail": "Self clique unsynced"
                }
              }
            }
          }
        }
      }
    },
    "/transactions/build": {
      "post": {
        "tags": [
          "Transactions"
        ],
        "summary": "Build an unsigned transaction to a number of recipients",
        "operationId": "postTransactionsBuild",
        "requestBody": {
          "description": "Format 1: `1000000000000000000`\n\nFormat 2: `x.y ALPH`, where `1 ALPH = 1000000000000000000`",
          "content": {
            "application/json": {
              "schema": {
                "$ref": "#/components/schemas/BuildTransaction"
              },
              "examples": {
                "Example0": {
                  "summary": "Default",
                  "value": {
                    "fromPublicKey": "d1b70d2226308b46da297486adb6b4f1a8c1842cb159ac5ec04f384fe2d6f5da28",
                    "destinations": [
                      {
                        "address": "1AujpupFP4KWeZvqA7itsHY9cLJmx4qTzojVZrg8W9y",
                        "attoAlphAmount": "2000000000000000000"
                      }
                    ]
                  }
                },
                "Example1": {
                  "summary": "More settings",
                  "value": {
                    "fromPublicKey": "d1b70d2226308b46da297486adb6b4f1a8c1842cb159ac5ec04f384fe2d6f5da28",
                    "destinations": [
                      {
                        "address": "1AujpupFP4KWeZvqA7itsHY9cLJmx4qTzojVZrg8W9y",
                        "attoAlphAmount": "2000000000000000000",
                        "tokens": [
                          {
                            "id": "2d11fd6c12435ffb07aaed4d190a505b621b927a5f6e51b61ce0ebe186397bdd",
                            "amount": "42000000000000000000"
                          },
                          {
                            "id": "bd165d20bd063c7a023d22232a1e75bf46e904067f92b49323fe89fa0fd586bf",
                            "amount": "1000000000000000000000"
                          }
                        ],
                        "lockTime": 1611041396892
                      }
                    ],
                    "utxos": [
                      {
                        "hint": 23412,
                        "key": "798e9e137aec7c2d59d9655b4ffa640f301f628bf7c365083bb255f6aa5f89ef"
                      }
                    ],
                    "gasAmount": 20000,
                    "gasPrice": "100000000000"
                  }
                }
              }
            }
          },
          "required": true
        },
        "responses": {
          "200": {
            "content": {
              "application/json": {
                "schema": {
                  "$ref": "#/components/schemas/BuildTransactionResult"
                },
                "example": {
                  "unsignedTx": "35d1b2a520a0da34c5eb8d712aa9cc",
                  "gasAmount": 20000,
                  "gasPrice": "100000000000",
                  "txId": "798e9e137aec7c2d59d9655b4ffa640f301f628bf7c365083bb255f6aa5f89ef",
                  "fromGroup": 2,
                  "toGroup": 1
                }
              }
            }
          },
          "400": {
            "description": "BadRequest",
            "content": {
              "application/json": {
                "schema": {
                  "$ref": "#/components/schemas/BadRequest"
                },
                "example": {
                  "detail": "Something bad in the request"
                }
              }
            }
          },
          "401": {
            "description": "Unauthorized",
            "content": {
              "application/json": {
                "schema": {
                  "$ref": "#/components/schemas/Unauthorized"
                },
                "example": {
                  "detail": "You shall not pass"
                }
              }
            }
          },
          "404": {
            "description": "NotFound",
            "content": {
              "application/json": {
                "schema": {
                  "$ref": "#/components/schemas/NotFound"
                },
                "example": {
                  "resource": "wallet-name",
                  "detail": "wallet-name not found"
                }
              }
            }
          },
          "500": {
            "description": "InternalServerError",
            "content": {
              "application/json": {
                "schema": {
                  "$ref": "#/components/schemas/InternalServerError"
                },
                "example": {
                  "detail": "Ouch"
                }
              }
            }
          },
          "503": {
            "description": "ServiceUnavailable",
            "content": {
              "application/json": {
                "schema": {
                  "$ref": "#/components/schemas/ServiceUnavailable"
                },
                "example": {
                  "detail": "Self clique unsynced"
                }
              }
            }
          }
        }
      }
    },
    "/transactions/sweep-address/build": {
      "post": {
        "tags": [
          "Transactions"
        ],
        "summary": "Build unsigned transactions to send all unlocked balanced of one address to another address",
        "operationId": "postTransactionsSweep-addressBuild",
        "requestBody": {
          "content": {
            "application/json": {
              "schema": {
                "$ref": "#/components/schemas/BuildSweepAddressTransactions"
              },
              "examples": {
                "Example0": {
                  "summary": "Default",
                  "value": {
                    "fromPublicKey": "d1b70d2226308b46da297486adb6b4f1a8c1842cb159ac5ec04f384fe2d6f5da28",
                    "toAddress": "1AujpupFP4KWeZvqA7itsHY9cLJmx4qTzojVZrg8W9y"
                  }
                },
                "Example1": {
                  "summary": "More settings",
                  "value": {
                    "fromPublicKey": "d1b70d2226308b46da297486adb6b4f1a8c1842cb159ac5ec04f384fe2d6f5da28",
                    "toAddress": "1AujpupFP4KWeZvqA7itsHY9cLJmx4qTzojVZrg8W9y",
                    "lockTime": 1611041396892,
                    "gasAmount": 20000,
                    "gasPrice": "100000000000"
                  }
                }
              }
            }
          },
          "required": true
        },
        "responses": {
          "200": {
            "content": {
              "application/json": {
                "schema": {
                  "$ref": "#/components/schemas/BuildSweepAddressTransactionsResult"
                },
                "example": {
                  "unsignedTxs": [
                    {
                      "txId": "798e9e137aec7c2d59d9655b4ffa640f301f628bf7c365083bb255f6aa5f89ef",
                      "unsignedTx": "35d1b2a520a0da34c5eb8d712aa9cc",
                      "gasAmount": 20000,
                      "gasPrice": "100000000000"
                    }
                  ],
                  "fromGroup": 2,
                  "toGroup": 1
                }
              }
            }
          },
          "400": {
            "description": "BadRequest",
            "content": {
              "application/json": {
                "schema": {
                  "$ref": "#/components/schemas/BadRequest"
                },
                "example": {
                  "detail": "Something bad in the request"
                }
              }
            }
          },
          "401": {
            "description": "Unauthorized",
            "content": {
              "application/json": {
                "schema": {
                  "$ref": "#/components/schemas/Unauthorized"
                },
                "example": {
                  "detail": "You shall not pass"
                }
              }
            }
          },
          "404": {
            "description": "NotFound",
            "content": {
              "application/json": {
                "schema": {
                  "$ref": "#/components/schemas/NotFound"
                },
                "example": {
                  "resource": "wallet-name",
                  "detail": "wallet-name not found"
                }
              }
            }
          },
          "500": {
            "description": "InternalServerError",
            "content": {
              "application/json": {
                "schema": {
                  "$ref": "#/components/schemas/InternalServerError"
                },
                "example": {
                  "detail": "Ouch"
                }
              }
            }
          },
          "503": {
            "description": "ServiceUnavailable",
            "content": {
              "application/json": {
                "schema": {
                  "$ref": "#/components/schemas/ServiceUnavailable"
                },
                "example": {
                  "detail": "Self clique unsynced"
                }
              }
            }
          }
        }
      }
    },
    "/transactions/submit": {
      "post": {
        "tags": [
          "Transactions"
        ],
        "summary": "Submit a signed transaction",
        "operationId": "postTransactionsSubmit",
        "requestBody": {
          "content": {
            "application/json": {
              "schema": {
                "$ref": "#/components/schemas/SubmitTransaction"
              },
              "example": {
                "unsignedTx": "35d1b2a520a0da34c5eb8d712aa9cc",
                "signature": "9e1a35b2931bd04e6780d01c36e3e5337941aa80f173cfe4f4e249c44ab135272b834c1a639db9c89d673a8a30524042b0469672ca845458a5a0cf2cad53221b"
              }
            }
          },
          "required": true
        },
        "responses": {
          "200": {
            "content": {
              "application/json": {
                "schema": {
                  "$ref": "#/components/schemas/SubmitTxResult"
                },
                "example": {
                  "txId": "503bfb16230888af4924aa8f8250d7d348b862e267d75d3147f1998050b6da69",
                  "fromGroup": 2,
                  "toGroup": 1
                }
              }
            }
          },
          "400": {
            "description": "BadRequest",
            "content": {
              "application/json": {
                "schema": {
                  "$ref": "#/components/schemas/BadRequest"
                },
                "example": {
                  "detail": "Something bad in the request"
                }
              }
            }
          },
          "401": {
            "description": "Unauthorized",
            "content": {
              "application/json": {
                "schema": {
                  "$ref": "#/components/schemas/Unauthorized"
                },
                "example": {
                  "detail": "You shall not pass"
                }
              }
            }
          },
          "404": {
            "description": "NotFound",
            "content": {
              "application/json": {
                "schema": {
                  "$ref": "#/components/schemas/NotFound"
                },
                "example": {
                  "resource": "wallet-name",
                  "detail": "wallet-name not found"
                }
              }
            }
          },
          "500": {
            "description": "InternalServerError",
            "content": {
              "application/json": {
                "schema": {
                  "$ref": "#/components/schemas/InternalServerError"
                },
                "example": {
                  "detail": "Ouch"
                }
              }
            }
          },
          "503": {
            "description": "ServiceUnavailable",
            "content": {
              "application/json": {
                "schema": {
                  "$ref": "#/components/schemas/ServiceUnavailable"
                },
                "example": {
                  "detail": "Self clique unsynced"
                }
              }
            }
          }
        }
      }
    },
    "/transactions/decode-unsigned-tx": {
      "post": {
        "tags": [
          "Transactions"
        ],
        "summary": "Decode an unsigned transaction",
        "operationId": "postTransactionsDecode-unsigned-tx",
        "requestBody": {
          "content": {
            "application/json": {
              "schema": {
                "$ref": "#/components/schemas/DecodeUnsignedTx"
              },
              "example": {
                "unsignedTx": "35d1b2a520a0da34c5eb8d712aa9cc"
              }
            }
          },
          "required": true
        },
        "responses": {
          "200": {
            "content": {
              "application/json": {
                "schema": {
                  "$ref": "#/components/schemas/DecodeUnsignedTxResult"
                },
                "example": {
                  "fromGroup": 1,
                  "toGroup": 2,
                  "unsignedTx": {
                    "txId": "798e9e137aec7c2d59d9655b4ffa640f301f628bf7c365083bb255f6aa5f89ef",
                    "version": 1,
                    "networkId": 1,
                    "gasAmount": 20000,
                    "gasPrice": "100000000000",
                    "inputs": [
                      {
                        "outputRef": {
                          "hint": 23412,
                          "key": "798e9e137aec7c2d59d9655b4ffa640f301f628bf7c365083bb255f6aa5f89ef"
                        },
                        "unlockScript": "00d1b70d2226308b46da297486adb6b4f1a8c1842cb159ac5ec04f384fe2d6f5da28"
                      }
                    ],
                    "fixedOutputs": [
                      {
                        "hint": 1,
                        "key": "798e9e137aec7c2d59d9655b4ffa640f301f628bf7c365083bb255f6aa5f89ef",
                        "attoAlphAmount": "2000000000000000000",
                        "address": "1AujpupFP4KWeZvqA7itsHY9cLJmx4qTzojVZrg8W9y",
                        "tokens": [
                          {
                            "id": "2d11fd6c12435ffb07aaed4d190a505b621b927a5f6e51b61ce0ebe186397bdd",
                            "amount": "42000000000000000000"
                          },
                          {
                            "id": "bd165d20bd063c7a023d22232a1e75bf46e904067f92b49323fe89fa0fd586bf",
                            "amount": "1000000000000000000000"
                          }
                        ],
                        "lockTime": 1611041396892,
                        "message": "798e9e137aec7c2d59d9655b4ffa640f301f628bf7c365083bb255f6aa5f89ef"
                      }
                    ]
                  }
                }
              }
            }
          },
          "400": {
            "description": "BadRequest",
            "content": {
              "application/json": {
                "schema": {
                  "$ref": "#/components/schemas/BadRequest"
                },
                "example": {
                  "detail": "Something bad in the request"
                }
              }
            }
          },
          "401": {
            "description": "Unauthorized",
            "content": {
              "application/json": {
                "schema": {
                  "$ref": "#/components/schemas/Unauthorized"
                },
                "example": {
                  "detail": "You shall not pass"
                }
              }
            }
          },
          "404": {
            "description": "NotFound",
            "content": {
              "application/json": {
                "schema": {
                  "$ref": "#/components/schemas/NotFound"
                },
                "example": {
                  "resource": "wallet-name",
                  "detail": "wallet-name not found"
                }
              }
            }
          },
          "500": {
            "description": "InternalServerError",
            "content": {
              "application/json": {
                "schema": {
                  "$ref": "#/components/schemas/InternalServerError"
                },
                "example": {
                  "detail": "Ouch"
                }
              }
            }
          },
          "503": {
            "description": "ServiceUnavailable",
            "content": {
              "application/json": {
                "schema": {
                  "$ref": "#/components/schemas/ServiceUnavailable"
                },
                "example": {
                  "detail": "Self clique unsynced"
                }
              }
            }
          }
        }
      }
    },
    "/transactions/status": {
      "get": {
        "tags": [
          "Transactions"
        ],
        "summary": "Get tx status",
        "operationId": "getTransactionsStatus",
        "parameters": [
          {
            "name": "txId",
            "in": "query",
            "required": true,
            "schema": {
              "type": "string"
            }
          },
          {
            "name": "fromGroup",
            "in": "query",
            "required": false,
            "schema": {
              "type": "integer",
              "format": "int32"
            }
          },
          {
            "name": "toGroup",
            "in": "query",
            "required": false,
            "schema": {
              "type": "integer",
              "format": "int32"
            }
          }
        ],
        "responses": {
          "200": {
            "content": {
              "application/json": {
                "schema": {
                  "$ref": "#/components/schemas/TxStatus"
                },
                "examples": {
                  "Example0": {
                    "value": {
                      "type": "Confirmed",
                      "blockHash": "bdaf9dc514ce7d34b6474b8ca10a3dfb93ba997cb9d5ff1ea724ebe2af48abe5",
                      "txIndex": 0,
                      "chainConfirmations": 1,
                      "fromGroupConfirmations": 2,
                      "toGroupConfirmations": 3
                    }
                  },
                  "Example1": {
                    "summary": "Tx is still in mempool",
                    "value": {
                      "type": "MemPooled"
                    }
                  },
                  "Example2": {
                    "summary": "Cannot find tx with the id",
                    "value": {
                      "type": "TxNotFound"
                    }
                  }
                }
              }
            }
          },
          "400": {
            "description": "BadRequest",
            "content": {
              "application/json": {
                "schema": {
                  "$ref": "#/components/schemas/BadRequest"
                },
                "example": {
                  "detail": "Something bad in the request"
                }
              }
            }
          },
          "401": {
            "description": "Unauthorized",
            "content": {
              "application/json": {
                "schema": {
                  "$ref": "#/components/schemas/Unauthorized"
                },
                "example": {
                  "detail": "You shall not pass"
                }
              }
            }
          },
          "404": {
            "description": "NotFound",
            "content": {
              "application/json": {
                "schema": {
                  "$ref": "#/components/schemas/NotFound"
                },
                "example": {
                  "resource": "wallet-name",
                  "detail": "wallet-name not found"
                }
              }
            }
          },
          "500": {
            "description": "InternalServerError",
            "content": {
              "application/json": {
                "schema": {
                  "$ref": "#/components/schemas/InternalServerError"
                },
                "example": {
                  "detail": "Ouch"
                }
              }
            }
          },
          "503": {
            "description": "ServiceUnavailable",
            "content": {
              "application/json": {
                "schema": {
                  "$ref": "#/components/schemas/ServiceUnavailable"
                },
                "example": {
                  "detail": "Self clique unsynced"
                }
              }
            }
          }
        }
      }
    },
    "/contracts/compile-script": {
      "post": {
        "tags": [
          "Contracts"
        ],
        "summary": "Compile a script",
        "operationId": "postContractsCompile-script",
        "requestBody": {
          "content": {
            "application/json": {
              "schema": {
                "$ref": "#/components/schemas/Script"
              },
              "example": {
                "code": "TxScript Main { let token = Token(#36cdbfabca2d71622b6) token.withdraw(@1AujpupFP4KWeZvqA7itsHY9cLJmx4qTzojVZrg8W9y, 1024) }"
              }
            }
          },
          "required": true
        },
        "responses": {
          "200": {
            "content": {
              "application/json": {
                "schema": {
                  "$ref": "#/components/schemas/CompileScriptResult"
                },
                "example": {
                  "bytecodeTemplate": "35d1b2a520a0da34c5eb8d712aa9cc",
                  "fields": {
                    "signature": "TxScript Bar(aa:Bool,mut bb:U256,cc:I256,mut dd:ByteVec,ee:Address)",
                    "names": [
                      "aa",
                      "bb",
                      "cc",
                      "dd",
                      "ee"
                    ],
                    "types": [
                      "Bool",
                      "U256",
                      "I256",
                      "ByteVec",
                      "Address"
                    ]
                  },
                  "functions": [
                    {
                      "name": "bar",
                      "signature": "pub bar(a:Bool,mut b:U256,c:I256,mut d:ByteVec,e:Address)->(U256,I256,ByteVec,Address)",
                      "argNames": [
                        "a",
                        "b",
                        "c",
                        "d",
                        "e"
                      ],
                      "argTypes": [
                        "Bool",
                        "U256",
                        "I256",
                        "ByteVec",
                        "Address"
                      ],
                      "returnTypes": [
                        "U256",
                        "I256",
                        "ByteVec",
                        "Address"
                      ]
                    }
                  ]
                }
              }
            }
          },
          "400": {
            "description": "BadRequest",
            "content": {
              "application/json": {
                "schema": {
                  "$ref": "#/components/schemas/BadRequest"
                },
                "example": {
                  "detail": "Something bad in the request"
                }
              }
            }
          },
          "401": {
            "description": "Unauthorized",
            "content": {
              "application/json": {
                "schema": {
                  "$ref": "#/components/schemas/Unauthorized"
                },
                "example": {
                  "detail": "You shall not pass"
                }
              }
            }
          },
          "404": {
            "description": "NotFound",
            "content": {
              "application/json": {
                "schema": {
                  "$ref": "#/components/schemas/NotFound"
                },
                "example": {
                  "resource": "wallet-name",
                  "detail": "wallet-name not found"
                }
              }
            }
          },
          "500": {
            "description": "InternalServerError",
            "content": {
              "application/json": {
                "schema": {
                  "$ref": "#/components/schemas/InternalServerError"
                },
                "example": {
                  "detail": "Ouch"
                }
              }
            }
          },
          "503": {
            "description": "ServiceUnavailable",
            "content": {
              "application/json": {
                "schema": {
                  "$ref": "#/components/schemas/ServiceUnavailable"
                },
                "example": {
                  "detail": "Self clique unsynced"
                }
              }
            }
          }
        }
      }
    },
    "/contracts/unsigned-tx/execute-script": {
      "post": {
        "tags": [
          "Contracts"
        ],
        "summary": "Build an unsigned script",
        "operationId": "postContractsUnsigned-txExecute-script",
        "requestBody": {
          "content": {
            "application/json": {
              "schema": {
                "$ref": "#/components/schemas/BuildExecuteScriptTx"
              },
              "examples": {
                "Example0": {
                  "summary": "Default",
                  "value": {
                    "fromPublicKey": "d1b70d2226308b46da297486adb6b4f1a8c1842cb159ac5ec04f384fe2d6f5da28",
                    "bytecode": "35d1b2a520a0da34c5eb8d712aa9cc"
                  }
                },
                "Example1": {
                  "summary": "More settings",
                  "value": {
                    "fromPublicKey": "d1b70d2226308b46da297486adb6b4f1a8c1842cb159ac5ec04f384fe2d6f5da28",
                    "bytecode": "35d1b2a520a0da34c5eb8d712aa9cc",
                    "attoAlphAmount": "1000000000000000",
                    "tokens": [
                      {
                        "id": "2d11fd6c12435ffb07aaed4d190a505b621b927a5f6e51b61ce0ebe186397bdd",
                        "amount": "42000000000000000000"
                      },
                      {
                        "id": "bd165d20bd063c7a023d22232a1e75bf46e904067f92b49323fe89fa0fd586bf",
                        "amount": "1000000000000000000000"
                      }
                    ],
                    "gasAmount": 20000,
                    "gasPrice": "100000000000"
                  }
                }
              }
            }
          },
          "required": true
        },
        "responses": {
          "200": {
            "content": {
              "application/json": {
                "schema": {
                  "$ref": "#/components/schemas/BuildExecuteScriptTxResult"
                },
                "example": {
                  "fromGroup": 2,
                  "toGroup": 2,
                  "unsignedTx": "35d1b2a520a0da34c5eb8d712aa9cc",
                  "gasAmount": 20000,
                  "gasPrice": "100000000000",
                  "txId": "798e9e137aec7c2d59d9655b4ffa640f301f628bf7c365083bb255f6aa5f89ef"
                }
              }
            }
          },
          "400": {
            "description": "BadRequest",
            "content": {
              "application/json": {
                "schema": {
                  "$ref": "#/components/schemas/BadRequest"
                },
                "example": {
                  "detail": "Something bad in the request"
                }
              }
            }
          },
          "401": {
            "description": "Unauthorized",
            "content": {
              "application/json": {
                "schema": {
                  "$ref": "#/components/schemas/Unauthorized"
                },
                "example": {
                  "detail": "You shall not pass"
                }
              }
            }
          },
          "404": {
            "description": "NotFound",
            "content": {
              "application/json": {
                "schema": {
                  "$ref": "#/components/schemas/NotFound"
                },
                "example": {
                  "resource": "wallet-name",
                  "detail": "wallet-name not found"
                }
              }
            }
          },
          "500": {
            "description": "InternalServerError",
            "content": {
              "application/json": {
                "schema": {
                  "$ref": "#/components/schemas/InternalServerError"
                },
                "example": {
                  "detail": "Ouch"
                }
              }
            }
          },
          "503": {
            "description": "ServiceUnavailable",
            "content": {
              "application/json": {
                "schema": {
                  "$ref": "#/components/schemas/ServiceUnavailable"
                },
                "example": {
                  "detail": "Self clique unsynced"
                }
              }
            }
          }
        }
      }
    },
    "/contracts/compile-contract": {
      "post": {
        "tags": [
          "Contracts"
        ],
        "summary": "Compile a smart contract",
        "operationId": "postContractsCompile-contract",
        "requestBody": {
          "content": {
            "application/json": {
              "schema": {
                "$ref": "#/components/schemas/Contract"
              },
              "example": {
                "code": "TxContract Foo(bar: ByteVec) {\n pub fn baz(amount: U256) -> () {\nissueToken!(amount)\n}}"
              }
            }
          },
          "required": true
        },
        "responses": {
          "200": {
            "content": {
              "application/json": {
                "schema": {
                  "$ref": "#/components/schemas/CompileContractResult"
                },
                "example": {
                  "bytecode": "35d1b2a520a0da34c5eb8d712aa9cc",
                  "codeHash": "798e9e137aec7c2d59d9655b4ffa640f301f628bf7c365083bb255f6aa5f89ef",
                  "fields": {
                    "signature": "TxContract Foo(aa:Bool,mut bb:U256,cc:I256,mut dd:ByteVec,ee:Address)",
                    "names": [
                      "aa",
                      "bb",
                      "cc",
                      "dd",
                      "ee"
                    ],
                    "types": [
                      "Bool",
                      "U256",
                      "I256",
                      "ByteVec",
                      "Address"
                    ]
                  },
                  "functions": [
                    {
                      "name": "bar",
                      "signature": "pub bar(a:Bool,mut b:U256,c:I256,mut d:ByteVec,e:Address)->(U256,I256,ByteVec,Address)",
                      "argNames": [
                        "a",
                        "b",
                        "c",
                        "d",
                        "e"
                      ],
                      "argTypes": [
                        "Bool",
                        "U256",
                        "I256",
                        "ByteVec",
                        "Address"
                      ],
                      "returnTypes": [
                        "U256",
                        "I256",
                        "ByteVec",
                        "Address"
                      ]
                    }
                  ],
                  "events": [
                    {
                      "name": "Bar",
                      "signature": "event Bar(a:Bool,b:U256,d:ByteVec,e:Address)",
                      "fieldNames": [
                        "a",
                        "b",
                        "d",
                        "e"
                      ],
                      "fieldTypes": [
                        "Bool",
                        "U256",
                        "ByteVec",
                        "Address"
                      ]
                    }
                  ]
                }
              }
            }
          },
          "400": {
            "description": "BadRequest",
            "content": {
              "application/json": {
                "schema": {
                  "$ref": "#/components/schemas/BadRequest"
                },
                "example": {
                  "detail": "Something bad in the request"
                }
              }
            }
          },
          "401": {
            "description": "Unauthorized",
            "content": {
              "application/json": {
                "schema": {
                  "$ref": "#/components/schemas/Unauthorized"
                },
                "example": {
                  "detail": "You shall not pass"
                }
              }
            }
          },
          "404": {
            "description": "NotFound",
            "content": {
              "application/json": {
                "schema": {
                  "$ref": "#/components/schemas/NotFound"
                },
                "example": {
                  "resource": "wallet-name",
                  "detail": "wallet-name not found"
                }
              }
            }
          },
          "500": {
            "description": "InternalServerError",
            "content": {
              "application/json": {
                "schema": {
                  "$ref": "#/components/schemas/InternalServerError"
                },
                "example": {
                  "detail": "Ouch"
                }
              }
            }
          },
          "503": {
            "description": "ServiceUnavailable",
            "content": {
              "application/json": {
                "schema": {
                  "$ref": "#/components/schemas/ServiceUnavailable"
                },
                "example": {
                  "detail": "Self clique unsynced"
                }
              }
            }
          }
        }
      }
    },
    "/contracts/unsigned-tx/deploy-contract": {
      "post": {
        "tags": [
          "Contracts"
        ],
        "summary": "Build an unsigned contract",
        "operationId": "postContractsUnsigned-txDeploy-contract",
        "requestBody": {
          "content": {
            "application/json": {
              "schema": {
                "$ref": "#/components/schemas/BuildDeployContractTx"
              },
              "examples": {
                "Example0": {
                  "summary": "Default",
                  "value": {
                    "fromPublicKey": "d1b70d2226308b46da297486adb6b4f1a8c1842cb159ac5ec04f384fe2d6f5da28",
                    "bytecode": "35d1b2a520a0da34c5eb8d712aa9cc"
                  }
                },
                "Example1": {
                  "summary": "More settings",
                  "value": {
                    "fromPublicKey": "d1b70d2226308b46da297486adb6b4f1a8c1842cb159ac5ec04f384fe2d6f5da28",
                    "bytecode": "35d1b2a520a0da34c5eb8d712aa9cc",
                    "initialAttoAlphAmount": "2000000000000000000",
                    "initialTokenAmounts": [
                      {
                        "id": "2d11fd6c12435ffb07aaed4d190a505b621b927a5f6e51b61ce0ebe186397bdd",
                        "amount": "42000000000000000000"
                      },
                      {
                        "id": "bd165d20bd063c7a023d22232a1e75bf46e904067f92b49323fe89fa0fd586bf",
                        "amount": "1000000000000000000000"
                      }
                    ],
                    "issueTokenAmount": "2000000000000000000",
                    "gasAmount": 20000,
                    "gasPrice": "100000000000"
                  }
                }
              }
            }
          },
          "required": true
        },
        "responses": {
          "200": {
            "content": {
              "application/json": {
                "schema": {
                  "$ref": "#/components/schemas/BuildDeployContractTxResult"
                },
                "example": {
                  "fromGroup": 2,
                  "toGroup": 2,
                  "unsignedTx": "35d1b2a520a0da34c5eb8d712aa9cc",
                  "gasAmount": 20000,
                  "gasPrice": "100000000000",
                  "txId": "798e9e137aec7c2d59d9655b4ffa640f301f628bf7c365083bb255f6aa5f89ef",
                  "contractAddress": "vSxdLL2kE3o6vJBdKkdgmS3W39G3ZEmFHpo2y1jnbzBq"
                }
              }
            }
          },
          "400": {
            "description": "BadRequest",
            "content": {
              "application/json": {
                "schema": {
                  "$ref": "#/components/schemas/BadRequest"
                },
                "example": {
                  "detail": "Something bad in the request"
                }
              }
            }
          },
          "401": {
            "description": "Unauthorized",
            "content": {
              "application/json": {
                "schema": {
                  "$ref": "#/components/schemas/Unauthorized"
                },
                "example": {
                  "detail": "You shall not pass"
                }
              }
            }
          },
          "404": {
            "description": "NotFound",
            "content": {
              "application/json": {
                "schema": {
                  "$ref": "#/components/schemas/NotFound"
                },
                "example": {
                  "resource": "wallet-name",
                  "detail": "wallet-name not found"
                }
              }
            }
          },
          "500": {
            "description": "InternalServerError",
            "content": {
              "application/json": {
                "schema": {
                  "$ref": "#/components/schemas/InternalServerError"
                },
                "example": {
                  "detail": "Ouch"
                }
              }
            }
          },
          "503": {
            "description": "ServiceUnavailable",
            "content": {
              "application/json": {
                "schema": {
                  "$ref": "#/components/schemas/ServiceUnavailable"
                },
                "example": {
                  "detail": "Self clique unsynced"
                }
              }
            }
          }
        }
      }
    },
    "/contracts/{address}/state": {
      "get": {
        "tags": [
          "Contracts"
        ],
        "summary": "Get contract state",
        "operationId": "getContractsAddressState",
        "parameters": [
          {
            "name": "address",
            "in": "path",
            "required": true,
            "schema": {
              "type": "string"
            }
          },
          {
            "name": "group",
            "in": "query",
            "required": true,
            "schema": {
              "type": "integer",
              "format": "int32"
            }
          }
        ],
        "responses": {
          "200": {
            "content": {
              "application/json": {
                "schema": {
                  "$ref": "#/components/schemas/ContractState"
                },
                "example": {
                  "address": "vYZdgzNHHp7Qh9U5Rrv5H65eSJCGQTXEC4yuQCZ7mosA",
                  "bytecode": "00010700000000000118",
                  "codeHash": "c49d951065f85d0c673d33930e8476240c010a52313f99889ae06d9f0d92d2f9",
                  "initialStateHash": "e195a4e597e62a6802a456224008b896566b7c961023954fab808a0f83d8ad63",
                  "fields": [
                    {
                      "type": "U256",
                      "value": "2000000000000000000"
                    }
                  ],
                  "asset": {
                    "attoAlphAmount": "2000000000000000000",
                    "tokens": [
                      {
                        "id": "bd165d20bd063c7a023d22232a1e75bf46e904067f92b49323fe89fa0fd586bf",
                        "amount": "2000000000"
                      }
                    ]
                  }
                }
              }
            }
          },
          "400": {
            "description": "BadRequest",
            "content": {
              "application/json": {
                "schema": {
                  "$ref": "#/components/schemas/BadRequest"
                },
                "example": {
                  "detail": "Something bad in the request"
                }
              }
            }
          },
          "401": {
            "description": "Unauthorized",
            "content": {
              "application/json": {
                "schema": {
                  "$ref": "#/components/schemas/Unauthorized"
                },
                "example": {
                  "detail": "You shall not pass"
                }
              }
            }
          },
          "404": {
            "description": "NotFound",
            "content": {
              "application/json": {
                "schema": {
                  "$ref": "#/components/schemas/NotFound"
                },
                "example": {
                  "resource": "wallet-name",
                  "detail": "wallet-name not found"
                }
              }
            }
          },
          "500": {
            "description": "InternalServerError",
            "content": {
              "application/json": {
                "schema": {
                  "$ref": "#/components/schemas/InternalServerError"
                },
                "example": {
                  "detail": "Ouch"
                }
              }
            }
          },
          "503": {
            "description": "ServiceUnavailable",
            "content": {
              "application/json": {
                "schema": {
                  "$ref": "#/components/schemas/ServiceUnavailable"
                },
                "example": {
                  "detail": "Self clique unsynced"
                }
              }
            }
          }
        }
      }
    },
    "/contracts/test-contract": {
      "post": {
        "tags": [
          "Contracts"
        ],
        "summary": "Test contract",
        "operationId": "postContractsTest-contract",
        "requestBody": {
          "content": {
            "application/json": {
              "schema": {
                "$ref": "#/components/schemas/TestContract"
              },
              "example": {
                "group": 0,
                "address": "tgx7VNFoP9DJiFMFgXXtafQZkUvyEdDHT9ryamHJYrjq",
                "bytecode": "00010700000000000118",
                "initialFields": [
                  {
                    "type": "U256",
                    "value": "1000000000000000000"
                  }
                ],
                "initialAsset": {
                  "attoAlphAmount": "1000000000000000000",
                  "tokens": [
                    {
                      "id": "2d11fd6c12435ffb07aaed4d190a505b621b927a5f6e51b61ce0ebe186397bdd",
                      "amount": "1000000000"
                    }
                  ]
                },
                "methodIndex": 0,
                "args": [
                  {
                    "type": "U256",
                    "value": "1000000000000000000"
                  }
                ],
                "existingContracts": [
                  {
                    "address": "vYZdgzNHHp7Qh9U5Rrv5H65eSJCGQTXEC4yuQCZ7mosA",
                    "bytecode": "00010700000000000118",
                    "codeHash": "c49d951065f85d0c673d33930e8476240c010a52313f99889ae06d9f0d92d2f9",
                    "initialStateHash": "e195a4e597e62a6802a456224008b896566b7c961023954fab808a0f83d8ad63",
                    "fields": [
                      {
                        "type": "U256",
                        "value": "2000000000000000000"
                      }
                    ],
                    "asset": {
                      "attoAlphAmount": "2000000000000000000",
                      "tokens": [
                        {
                          "id": "bd165d20bd063c7a023d22232a1e75bf46e904067f92b49323fe89fa0fd586bf",
                          "amount": "2000000000"
                        }
                      ]
                    }
                  }
                ],
                "inputAssets": [
                  {
                    "address": "1AujpupFP4KWeZvqA7itsHY9cLJmx4qTzojVZrg8W9y",
                    "asset": {
                      "attoAlphAmount": "3000000000000000000",
                      "tokens": [
                        {
                          "id": "20aa1fcc865087d7788302d087e4bc76691218ce5d5013dd1cedaabfac19cca4",
                          "amount": "3000000000"
                        }
                      ]
                    }
                  }
                ]
              }
            }
          },
          "required": true
        },
        "responses": {
          "200": {
            "content": {
              "application/json": {
                "schema": {
                  "$ref": "#/components/schemas/TestContractResult"
                },
                "example": {
                  "address": "uomjgUz6D4tLejTkQtbNJMY8apAjTm1bgQf7em1wDV7S",
                  "codeHash": "798e9e137aec7c2d59d9655b4ffa640f301f628bf7c365083bb255f6aa5f89ef",
                  "returns": [
                    {
                      "type": "U256",
                      "value": "1000000000000000000"
                    }
                  ],
                  "gasUsed": 20000,
                  "contracts": [
                    {
                      "address": "vYZdgzNHHp7Qh9U5Rrv5H65eSJCGQTXEC4yuQCZ7mosA",
                      "bytecode": "00010700000000000118",
                      "codeHash": "c49d951065f85d0c673d33930e8476240c010a52313f99889ae06d9f0d92d2f9",
                      "initialStateHash": "e195a4e597e62a6802a456224008b896566b7c961023954fab808a0f83d8ad63",
                      "fields": [
                        {
                          "type": "U256",
                          "value": "2000000000000000000"
                        }
                      ],
                      "asset": {
                        "attoAlphAmount": "2000000000000000000",
                        "tokens": [
                          {
                            "id": "bd165d20bd063c7a023d22232a1e75bf46e904067f92b49323fe89fa0fd586bf",
                            "amount": "2000000000"
                          }
                        ]
                      }
                    }
                  ],
                  "txInputs": [
                    "uomjgUz6D4tLejTkQtbNJMY8apAjTm1bgQf7em1wDV7S"
                  ],
                  "txOutputs": [
                    {
                      "type": "ContractOutput",
                      "hint": 1234,
                      "key": "798e9e137aec7c2d59d9655b4ffa640f301f628bf7c365083bb255f6aa5f89ef",
                      "attoAlphAmount": "1000000000000000000",
                      "address": "uomjgUz6D4tLejTkQtbNJMY8apAjTm1bgQf7em1wDV7S",
                      "tokens": [
                        {
                          "id": "2d11fd6c12435ffb07aaed4d190a505b621b927a5f6e51b61ce0ebe186397bdd",
                          "amount": "42000000000000000000"
                        },
                        {
                          "id": "bd165d20bd063c7a023d22232a1e75bf46e904067f92b49323fe89fa0fd586bf",
                          "amount": "1000000000000000000000"
                        }
                      ]
                    }
                  ],
                  "events": [
                    {
                      "blockHash": "bdaf9dc514ce7d34b6474b8ca10a3dfb93ba997cb9d5ff1ea724ebe2af48abe5",
                      "contractAddress": "z69mxCq5vnw7UZdN2iUDi2jqGRpfnSmgAuouvPeUXeMn",
                      "eventIndex": 1,
                      "fields": [
                        {
                          "type": "Address",
                          "value": "1AujpupFP4KWeZvqA7itsHY9cLJmx4qTzojVZrg8W9y"
                        },
                        {
                          "type": "U256",
                          "value": "10"
                        }
                      ]
                    }
                  ]
                }
              }
            }
          },
          "400": {
            "description": "BadRequest",
            "content": {
              "application/json": {
                "schema": {
                  "$ref": "#/components/schemas/BadRequest"
                },
                "example": {
                  "detail": "Something bad in the request"
                }
              }
            }
          },
          "401": {
            "description": "Unauthorized",
            "content": {
              "application/json": {
                "schema": {
                  "$ref": "#/components/schemas/Unauthorized"
                },
                "example": {
                  "detail": "You shall not pass"
                }
              }
            }
          },
          "404": {
            "description": "NotFound",
            "content": {
              "application/json": {
                "schema": {
                  "$ref": "#/components/schemas/NotFound"
                },
                "example": {
                  "resource": "wallet-name",
                  "detail": "wallet-name not found"
                }
              }
            }
          },
          "500": {
            "description": "InternalServerError",
            "content": {
              "application/json": {
                "schema": {
                  "$ref": "#/components/schemas/InternalServerError"
                },
                "example": {
                  "detail": "Ouch"
                }
              }
            }
          },
          "503": {
            "description": "ServiceUnavailable",
            "content": {
              "application/json": {
                "schema": {
                  "$ref": "#/components/schemas/ServiceUnavailable"
                },
                "example": {
                  "detail": "Self clique unsynced"
                }
              }
            }
          }
        }
      }
    },
    "/contracts/call-contract": {
      "post": {
        "tags": [
          "Contracts"
        ],
        "summary": "Call contract",
        "operationId": "postContractsCall-contract",
        "requestBody": {
          "content": {
            "application/json": {
              "schema": {
                "$ref": "#/components/schemas/CallContract"
              },
              "example": {
                "group": 0,
                "worldStateBlockHash": "bdaf9dc514ce7d34b6474b8ca10a3dfb93ba997cb9d5ff1ea724ebe2af48abe5",
                "txId": "503bfb16230888af4924aa8f8250d7d348b862e267d75d3147f1998050b6da69",
                "address": "tgx7VNFoP9DJiFMFgXXtafQZkUvyEdDHT9ryamHJYrjq",
                "methodIndex": 0,
                "args": [
                  {
                    "type": "U256",
                    "value": "0"
                  }
                ],
                "existingContracts": [
                  "uomjgUz6D4tLejTkQtbNJMY8apAjTm1bgQf7em1wDV7S"
                ],
                "inputAssets": [
                  {
                    "address": "1AujpupFP4KWeZvqA7itsHY9cLJmx4qTzojVZrg8W9y",
                    "asset": {
                      "attoAlphAmount": "3000000000000000000",
                      "tokens": [
                        {
                          "id": "20aa1fcc865087d7788302d087e4bc76691218ce5d5013dd1cedaabfac19cca4",
                          "amount": "3000000000"
                        }
                      ]
                    }
                  }
                ]
              }
            }
          },
          "required": true
        },
        "responses": {
          "200": {
            "content": {
              "application/json": {
                "schema": {
                  "$ref": "#/components/schemas/CallContractResult"
                },
                "example": {
                  "returns": [
                    {
                      "type": "U256",
                      "value": "0"
                    }
                  ],
                  "gasUsed": 20000,
                  "contracts": [
                    {
                      "address": "vYZdgzNHHp7Qh9U5Rrv5H65eSJCGQTXEC4yuQCZ7mosA",
                      "bytecode": "00010700000000000118",
                      "codeHash": "c49d951065f85d0c673d33930e8476240c010a52313f99889ae06d9f0d92d2f9",
                      "initialStateHash": "e195a4e597e62a6802a456224008b896566b7c961023954fab808a0f83d8ad63",
                      "fields": [
                        {
                          "type": "U256",
                          "value": "2000000000000000000"
                        }
                      ],
                      "asset": {
                        "attoAlphAmount": "2000000000000000000",
                        "tokens": [
                          {
                            "id": "bd165d20bd063c7a023d22232a1e75bf46e904067f92b49323fe89fa0fd586bf",
                            "amount": "2000000000"
                          }
                        ]
                      }
                    }
                  ],
                  "txInputs": [
                    "uomjgUz6D4tLejTkQtbNJMY8apAjTm1bgQf7em1wDV7S"
                  ],
                  "txOutputs": [
                    {
                      "type": "ContractOutput",
                      "hint": 1,
                      "key": "798e9e137aec7c2d59d9655b4ffa640f301f628bf7c365083bb255f6aa5f89ef",
                      "attoAlphAmount": "1000000000000000000",
                      "address": "uomjgUz6D4tLejTkQtbNJMY8apAjTm1bgQf7em1wDV7S",
                      "tokens": [
                        {
                          "id": "2d11fd6c12435ffb07aaed4d190a505b621b927a5f6e51b61ce0ebe186397bdd",
                          "amount": "42000000000000000000"
                        },
                        {
                          "id": "bd165d20bd063c7a023d22232a1e75bf46e904067f92b49323fe89fa0fd586bf",
                          "amount": "1000000000000000000000"
                        }
                      ]
                    }
                  ],
                  "events": [
                    {
                      "blockHash": "bdaf9dc514ce7d34b6474b8ca10a3dfb93ba997cb9d5ff1ea724ebe2af48abe5",
                      "contractAddress": "z69mxCq5vnw7UZdN2iUDi2jqGRpfnSmgAuouvPeUXeMn",
                      "eventIndex": 1,
                      "fields": [
                        {
                          "type": "Address",
                          "value": "1AujpupFP4KWeZvqA7itsHY9cLJmx4qTzojVZrg8W9y"
                        },
                        {
                          "type": "U256",
                          "value": "10"
                        }
                      ]
                    }
                  ]
                }
              }
            }
          },
          "400": {
            "description": "BadRequest",
            "content": {
              "application/json": {
                "schema": {
                  "$ref": "#/components/schemas/BadRequest"
                },
                "example": {
                  "detail": "Something bad in the request"
                }
              }
            }
          },
          "401": {
            "description": "Unauthorized",
            "content": {
              "application/json": {
                "schema": {
                  "$ref": "#/components/schemas/Unauthorized"
                },
                "example": {
                  "detail": "You shall not pass"
                }
              }
            }
          },
          "404": {
            "description": "NotFound",
            "content": {
              "application/json": {
                "schema": {
                  "$ref": "#/components/schemas/NotFound"
                },
                "example": {
                  "resource": "wallet-name",
                  "detail": "wallet-name not found"
                }
              }
            }
          },
          "500": {
            "description": "InternalServerError",
            "content": {
              "application/json": {
                "schema": {
                  "$ref": "#/components/schemas/InternalServerError"
                },
                "example": {
                  "detail": "Ouch"
                }
              }
            }
          },
          "503": {
            "description": "ServiceUnavailable",
            "content": {
              "application/json": {
                "schema": {
                  "$ref": "#/components/schemas/ServiceUnavailable"
                },
                "example": {
                  "detail": "Self clique unsynced"
                }
              }
            }
          }
        }
      }
    },
    "/multisig/address": {
      "post": {
        "tags": [
          "Multi-signature"
        ],
        "summary": "Create the multisig address and unlock script",
        "operationId": "postMultisigAddress",
        "requestBody": {
          "description": "Format 1: `1000000000000000000`\n\nFormat 2: `x.y ALPH`, where `1 ALPH = 1000000000000000000`",
          "content": {
            "application/json": {
              "schema": {
                "$ref": "#/components/schemas/BuildMultisigAddress"
              },
              "example": {
                "keys": [
                  "d1b70d2226308b46da297486adb6b4f1a8c1842cb159ac5ec04f384fe2d6f5da28",
                  "d1b70d2226308b46da297486adb6b4f1a8c1842cb159ac5ec04f384fe2d6f5da28"
                ],
                "mrequired": 1
              }
            }
          },
          "required": true
        },
        "responses": {
          "200": {
            "content": {
              "application/json": {
                "schema": {
                  "$ref": "#/components/schemas/BuildMultisigAddressResult"
                },
                "example": {
                  "address": "1AujpupFP4KWeZvqA7itsHY9cLJmx4qTzojVZrg8W9y"
                }
              }
            }
          },
          "400": {
            "description": "BadRequest",
            "content": {
              "application/json": {
                "schema": {
                  "$ref": "#/components/schemas/BadRequest"
                },
                "example": {
                  "detail": "Something bad in the request"
                }
              }
            }
          },
          "401": {
            "description": "Unauthorized",
            "content": {
              "application/json": {
                "schema": {
                  "$ref": "#/components/schemas/Unauthorized"
                },
                "example": {
                  "detail": "You shall not pass"
                }
              }
            }
          },
          "404": {
            "description": "NotFound",
            "content": {
              "application/json": {
                "schema": {
                  "$ref": "#/components/schemas/NotFound"
                },
                "example": {
                  "resource": "wallet-name",
                  "detail": "wallet-name not found"
                }
              }
            }
          },
          "500": {
            "description": "InternalServerError",
            "content": {
              "application/json": {
                "schema": {
                  "$ref": "#/components/schemas/InternalServerError"
                },
                "example": {
                  "detail": "Ouch"
                }
              }
            }
          },
          "503": {
            "description": "ServiceUnavailable",
            "content": {
              "application/json": {
                "schema": {
                  "$ref": "#/components/schemas/ServiceUnavailable"
                },
                "example": {
                  "detail": "Self clique unsynced"
                }
              }
            }
          }
        }
      }
    },
    "/multisig/build": {
      "post": {
        "tags": [
          "Multi-signature"
        ],
        "summary": "Build a multisig unsigned transaction",
        "operationId": "postMultisigBuild",
        "requestBody": {
          "content": {
            "application/json": {
              "schema": {
                "$ref": "#/components/schemas/BuildMultisig"
              },
              "examples": {
                "Example0": {
                  "summary": "Default",
                  "value": {
                    "fromAddress": "1AujpupFP4KWeZvqA7itsHY9cLJmx4qTzojVZrg8W9y",
                    "fromPublicKeys": [
                      "d1b70d2226308b46da297486adb6b4f1a8c1842cb159ac5ec04f384fe2d6f5da28"
                    ],
                    "destinations": [
                      {
                        "address": "1AujpupFP4KWeZvqA7itsHY9cLJmx4qTzojVZrg8W9y",
                        "attoAlphAmount": "2000000000000000000"
                      }
                    ]
                  }
                },
                "Example1": {
                  "summary": "More settings",
                  "value": {
                    "fromAddress": "1AujpupFP4KWeZvqA7itsHY9cLJmx4qTzojVZrg8W9y",
                    "fromPublicKeys": [
                      "d1b70d2226308b46da297486adb6b4f1a8c1842cb159ac5ec04f384fe2d6f5da28"
                    ],
                    "destinations": [
                      {
                        "address": "1AujpupFP4KWeZvqA7itsHY9cLJmx4qTzojVZrg8W9y",
                        "attoAlphAmount": "2000000000000000000",
                        "tokens": [
                          {
                            "id": "2d11fd6c12435ffb07aaed4d190a505b621b927a5f6e51b61ce0ebe186397bdd",
                            "amount": "42000000000000000000"
                          },
                          {
                            "id": "bd165d20bd063c7a023d22232a1e75bf46e904067f92b49323fe89fa0fd586bf",
                            "amount": "1000000000000000000000"
                          }
                        ],
                        "lockTime": 1611041396892
                      }
                    ],
                    "gas": 20000,
                    "gasPrice": "100000000000"
                  }
                }
              }
            }
          },
          "required": true
        },
        "responses": {
          "200": {
            "content": {
              "application/json": {
                "schema": {
                  "$ref": "#/components/schemas/BuildTransactionResult"
                },
                "example": {
                  "unsignedTx": "35d1b2a520a0da34c5eb8d712aa9cc",
                  "gasAmount": 20000,
                  "gasPrice": "100000000000",
                  "txId": "798e9e137aec7c2d59d9655b4ffa640f301f628bf7c365083bb255f6aa5f89ef",
                  "fromGroup": 2,
                  "toGroup": 1
                }
              }
            }
          },
          "400": {
            "description": "BadRequest",
            "content": {
              "application/json": {
                "schema": {
                  "$ref": "#/components/schemas/BadRequest"
                },
                "example": {
                  "detail": "Something bad in the request"
                }
              }
            }
          },
          "401": {
            "description": "Unauthorized",
            "content": {
              "application/json": {
                "schema": {
                  "$ref": "#/components/schemas/Unauthorized"
                },
                "example": {
                  "detail": "You shall not pass"
                }
              }
            }
          },
          "404": {
            "description": "NotFound",
            "content": {
              "application/json": {
                "schema": {
                  "$ref": "#/components/schemas/NotFound"
                },
                "example": {
                  "resource": "wallet-name",
                  "detail": "wallet-name not found"
                }
              }
            }
          },
          "500": {
            "description": "InternalServerError",
            "content": {
              "application/json": {
                "schema": {
                  "$ref": "#/components/schemas/InternalServerError"
                },
                "example": {
                  "detail": "Ouch"
                }
              }
            }
          },
          "503": {
            "description": "ServiceUnavailable",
            "content": {
              "application/json": {
                "schema": {
                  "$ref": "#/components/schemas/ServiceUnavailable"
                },
                "example": {
                  "detail": "Self clique unsynced"
                }
              }
            }
          }
        }
      }
    },
    "/multisig/submit": {
      "post": {
        "tags": [
          "Multi-signature"
        ],
        "summary": "Submit a multi-signed transaction",
        "operationId": "postMultisigSubmit",
        "requestBody": {
          "content": {
            "application/json": {
              "schema": {
                "$ref": "#/components/schemas/SubmitMultisig"
              },
              "example": {
                "unsignedTx": "35d1b2a520a0da34c5eb8d712aa9cc",
                "signatures": [
                  "9e1a35b2931bd04e6780d01c36e3e5337941aa80f173cfe4f4e249c44ab135272b834c1a639db9c89d673a8a30524042b0469672ca845458a5a0cf2cad53221b"
                ]
              }
            }
          },
          "required": true
        },
        "responses": {
          "200": {
            "content": {
              "application/json": {
                "schema": {
                  "$ref": "#/components/schemas/SubmitTxResult"
                },
                "example": {
                  "txId": "503bfb16230888af4924aa8f8250d7d348b862e267d75d3147f1998050b6da69",
                  "fromGroup": 2,
                  "toGroup": 1
                }
              }
            }
          },
          "400": {
            "description": "BadRequest",
            "content": {
              "application/json": {
                "schema": {
                  "$ref": "#/components/schemas/BadRequest"
                },
                "example": {
                  "detail": "Something bad in the request"
                }
              }
            }
          },
          "401": {
            "description": "Unauthorized",
            "content": {
              "application/json": {
                "schema": {
                  "$ref": "#/components/schemas/Unauthorized"
                },
                "example": {
                  "detail": "You shall not pass"
                }
              }
            }
          },
          "404": {
            "description": "NotFound",
            "content": {
              "application/json": {
                "schema": {
                  "$ref": "#/components/schemas/NotFound"
                },
                "example": {
                  "resource": "wallet-name",
                  "detail": "wallet-name not found"
                }
              }
            }
          },
          "500": {
            "description": "InternalServerError",
            "content": {
              "application/json": {
                "schema": {
                  "$ref": "#/components/schemas/InternalServerError"
                },
                "example": {
                  "detail": "Ouch"
                }
              }
            }
          },
          "503": {
            "description": "ServiceUnavailable",
            "content": {
              "application/json": {
                "schema": {
                  "$ref": "#/components/schemas/ServiceUnavailable"
                },
                "example": {
                  "detail": "Self clique unsynced"
                }
              }
            }
          }
        }
      }
    },
    "/utils/verify-signature": {
      "post": {
        "tags": [
          "Utils"
        ],
        "summary": "Verify the SecP256K1 signature of some data",
        "operationId": "postUtilsVerify-signature",
        "requestBody": {
          "content": {
            "application/json": {
              "schema": {
                "$ref": "#/components/schemas/VerifySignature"
              },
              "example": {
                "data": "35d1b2a520a0da34c5eb8d712aa9cc",
                "signature": "9e1a35b2931bd04e6780d01c36e3e5337941aa80f173cfe4f4e249c44ab135272b834c1a639db9c89d673a8a30524042b0469672ca845458a5a0cf2cad53221b",
                "publicKey": "d1b70d2226308b46da297486adb6b4f1a8c1842cb159ac5ec04f384fe2d6f5da28"
              }
            }
          },
          "required": true
        },
        "responses": {
          "200": {
            "content": {
              "application/json": {
                "schema": {
                  "type": "boolean"
                },
                "example": true
              }
            }
          },
          "400": {
            "description": "BadRequest",
            "content": {
              "application/json": {
                "schema": {
                  "$ref": "#/components/schemas/BadRequest"
                },
                "example": {
                  "detail": "Something bad in the request"
                }
              }
            }
          },
          "401": {
            "description": "Unauthorized",
            "content": {
              "application/json": {
                "schema": {
                  "$ref": "#/components/schemas/Unauthorized"
                },
                "example": {
                  "detail": "You shall not pass"
                }
              }
            }
          },
          "404": {
            "description": "NotFound",
            "content": {
              "application/json": {
                "schema": {
                  "$ref": "#/components/schemas/NotFound"
                },
                "example": {
                  "resource": "wallet-name",
                  "detail": "wallet-name not found"
                }
              }
            }
          },
          "500": {
            "description": "InternalServerError",
            "content": {
              "application/json": {
                "schema": {
                  "$ref": "#/components/schemas/InternalServerError"
                },
                "example": {
                  "detail": "Ouch"
                }
              }
            }
          },
          "503": {
            "description": "ServiceUnavailable",
            "content": {
              "application/json": {
                "schema": {
                  "$ref": "#/components/schemas/ServiceUnavailable"
                },
                "example": {
                  "detail": "Self clique unsynced"
                }
              }
            }
          }
        }
      }
    },
    "/utils/check-hash-indexing": {
      "put": {
        "tags": [
          "Utils"
        ],
        "summary": "Check and repair the indexing of block hashes",
        "operationId": "putUtilsCheck-hash-indexing",
        "responses": {
          "200": {
            
          },
          "400": {
            "description": "BadRequest",
            "content": {
              "application/json": {
                "schema": {
                  "$ref": "#/components/schemas/BadRequest"
                },
                "example": {
                  "detail": "Something bad in the request"
                }
              }
            }
          },
          "401": {
            "description": "Unauthorized",
            "content": {
              "application/json": {
                "schema": {
                  "$ref": "#/components/schemas/Unauthorized"
                },
                "example": {
                  "detail": "You shall not pass"
                }
              }
            }
          },
          "404": {
            "description": "NotFound",
            "content": {
              "application/json": {
                "schema": {
                  "$ref": "#/components/schemas/NotFound"
                },
                "example": {
                  "resource": "wallet-name",
                  "detail": "wallet-name not found"
                }
              }
            }
          },
          "500": {
            "description": "InternalServerError",
            "content": {
              "application/json": {
                "schema": {
                  "$ref": "#/components/schemas/InternalServerError"
                },
                "example": {
                  "detail": "Ouch"
                }
              }
            }
          },
          "503": {
            "description": "ServiceUnavailable",
            "content": {
              "application/json": {
                "schema": {
                  "$ref": "#/components/schemas/ServiceUnavailable"
                },
                "example": {
                  "detail": "Self clique unsynced"
                }
              }
            }
          }
        }
      }
    },
    "/miners/cpu-mining": {
      "post": {
        "tags": [
          "Miners"
        ],
        "summary": "Execute an action on CPU miner. !!! for test only !!!",
        "operationId": "postMinersCpu-mining",
        "parameters": [
          {
            "name": "action",
            "in": "query",
            "required": true,
            "schema": {
              "type": "string"
            },
            "examples": {
              "Start mining": {
                "value": "start-mining"
              },
              "Stop mining": {
                "value": "stop-mining"
              }
            }
          }
        ],
        "responses": {
          "200": {
            "content": {
              "application/json": {
                "schema": {
                  "type": "boolean"
                },
                "example": true
              }
            }
          },
          "400": {
            "description": "BadRequest",
            "content": {
              "application/json": {
                "schema": {
                  "$ref": "#/components/schemas/BadRequest"
                },
                "example": {
                  "detail": "Something bad in the request"
                }
              }
            }
          },
          "401": {
            "description": "Unauthorized",
            "content": {
              "application/json": {
                "schema": {
                  "$ref": "#/components/schemas/Unauthorized"
                },
                "example": {
                  "detail": "You shall not pass"
                }
              }
            }
          },
          "404": {
            "description": "NotFound",
            "content": {
              "application/json": {
                "schema": {
                  "$ref": "#/components/schemas/NotFound"
                },
                "example": {
                  "resource": "wallet-name",
                  "detail": "wallet-name not found"
                }
              }
            }
          },
          "500": {
            "description": "InternalServerError",
            "content": {
              "application/json": {
                "schema": {
                  "$ref": "#/components/schemas/InternalServerError"
                },
                "example": {
                  "detail": "Ouch"
                }
              }
            }
          },
          "503": {
            "description": "ServiceUnavailable",
            "content": {
              "application/json": {
                "schema": {
                  "$ref": "#/components/schemas/ServiceUnavailable"
                },
                "example": {
                  "detail": "Self clique unsynced"
                }
              }
            }
          }
        }
      }
    },
    "/miners/addresses": {
      "get": {
        "tags": [
          "Miners"
        ],
        "summary": "List miner's addresses",
        "operationId": "getMinersAddresses",
        "responses": {
          "200": {
            "content": {
              "application/json": {
                "schema": {
                  "$ref": "#/components/schemas/MinerAddresses"
                },
                "example": {
                  "addresses": [
                    "1AujpupFP4KWeZvqA7itsHY9cLJmx4qTzojVZrg8W9y"
                  ]
                }
              }
            }
          },
          "400": {
            "description": "BadRequest",
            "content": {
              "application/json": {
                "schema": {
                  "$ref": "#/components/schemas/BadRequest"
                },
                "example": {
                  "detail": "Something bad in the request"
                }
              }
            }
          },
          "401": {
            "description": "Unauthorized",
            "content": {
              "application/json": {
                "schema": {
                  "$ref": "#/components/schemas/Unauthorized"
                },
                "example": {
                  "detail": "You shall not pass"
                }
              }
            }
          },
          "404": {
            "description": "NotFound",
            "content": {
              "application/json": {
                "schema": {
                  "$ref": "#/components/schemas/NotFound"
                },
                "example": {
                  "resource": "wallet-name",
                  "detail": "wallet-name not found"
                }
              }
            }
          },
          "500": {
            "description": "InternalServerError",
            "content": {
              "application/json": {
                "schema": {
                  "$ref": "#/components/schemas/InternalServerError"
                },
                "example": {
                  "detail": "Ouch"
                }
              }
            }
          },
          "503": {
            "description": "ServiceUnavailable",
            "content": {
              "application/json": {
                "schema": {
                  "$ref": "#/components/schemas/ServiceUnavailable"
                },
                "example": {
                  "detail": "Self clique unsynced"
                }
              }
            }
          }
        }
      },
      "put": {
        "tags": [
          "Miners"
        ],
        "summary": "Update miner's addresses, but better to use user.conf instead",
        "operationId": "putMinersAddresses",
        "requestBody": {
          "content": {
            "application/json": {
              "schema": {
                "$ref": "#/components/schemas/MinerAddresses"
              },
              "example": {
                "addresses": [
                  "1AujpupFP4KWeZvqA7itsHY9cLJmx4qTzojVZrg8W9y"
                ]
              }
            }
          },
          "required": true
        },
        "responses": {
          "200": {
            
          },
          "400": {
            "description": "BadRequest",
            "content": {
              "application/json": {
                "schema": {
                  "$ref": "#/components/schemas/BadRequest"
                },
                "example": {
                  "detail": "Something bad in the request"
                }
              }
            }
          },
          "401": {
            "description": "Unauthorized",
            "content": {
              "application/json": {
                "schema": {
                  "$ref": "#/components/schemas/Unauthorized"
                },
                "example": {
                  "detail": "You shall not pass"
                }
              }
            }
          },
          "404": {
            "description": "NotFound",
            "content": {
              "application/json": {
                "schema": {
                  "$ref": "#/components/schemas/NotFound"
                },
                "example": {
                  "resource": "wallet-name",
                  "detail": "wallet-name not found"
                }
              }
            }
          },
          "500": {
            "description": "InternalServerError",
            "content": {
              "application/json": {
                "schema": {
                  "$ref": "#/components/schemas/InternalServerError"
                },
                "example": {
                  "detail": "Ouch"
                }
              }
            }
          },
          "503": {
            "description": "ServiceUnavailable",
            "content": {
              "application/json": {
                "schema": {
                  "$ref": "#/components/schemas/ServiceUnavailable"
                },
                "example": {
                  "detail": "Self clique unsynced"
                }
              }
            }
          }
        }
      }
    },
    "/events/contract/{contractAddress}": {
      "get": {
        "tags": [
          "Events"
        ],
        "summary": "Get events for a contract within a counter range",
        "operationId": "getEventsContractContractaddress",
        "parameters": [
          {
            "name": "contractAddress",
            "in": "path",
            "required": true,
            "schema": {
              "type": "string"
            }
          },
          {
            "name": "start",
            "in": "query",
            "required": true,
            "schema": {
              "type": "integer",
              "format": "int32"
            }
          },
          {
            "name": "end",
            "in": "query",
            "required": false,
            "schema": {
              "type": "integer",
              "format": "int32"
            }
          },
          {
            "name": "group",
            "in": "query",
            "required": false,
            "schema": {
              "type": "integer",
              "format": "int32"
            }
          }
        ],
        "responses": {
          "200": {
            "content": {
              "application/json": {
                "schema": {
                  "$ref": "#/components/schemas/ContractEvents"
                },
                "example": {
                  "events": [
                    {
                      "blockHash": "bdaf9dc514ce7d34b6474b8ca10a3dfb93ba997cb9d5ff1ea724ebe2af48abe5",
                      "txId": "109b05391a240a0d21671720f62fe39138aaca562676053900b348a51e11ba25",
                      "eventIndex": 1,
                      "fields": [
                        {
                          "type": "Address",
                          "value": "1AujpupFP4KWeZvqA7itsHY9cLJmx4qTzojVZrg8W9y"
                        },
                        {
                          "type": "U256",
                          "value": "10"
                        }
                      ]
                    }
                  ],
                  "nextStart": 2
                }
              }
            }
          },
          "400": {
            "description": "BadRequest",
            "content": {
              "application/json": {
                "schema": {
                  "$ref": "#/components/schemas/BadRequest"
                },
                "example": {
                  "detail": "Something bad in the request"
                }
              }
            }
          },
          "401": {
            "description": "Unauthorized",
            "content": {
              "application/json": {
                "schema": {
                  "$ref": "#/components/schemas/Unauthorized"
                },
                "example": {
                  "detail": "You shall not pass"
                }
              }
            }
          },
          "404": {
            "description": "NotFound",
            "content": {
              "application/json": {
                "schema": {
                  "$ref": "#/components/schemas/NotFound"
                },
                "example": {
                  "resource": "wallet-name",
                  "detail": "wallet-name not found"
                }
              }
            }
          },
          "500": {
            "description": "InternalServerError",
            "content": {
              "application/json": {
                "schema": {
                  "$ref": "#/components/schemas/InternalServerError"
                },
                "example": {
                  "detail": "Ouch"
                }
              }
            }
          },
          "503": {
            "description": "ServiceUnavailable",
            "content": {
              "application/json": {
                "schema": {
                  "$ref": "#/components/schemas/ServiceUnavailable"
                },
                "example": {
                  "detail": "Self clique unsynced"
                }
              }
            }
          }
        }
      }
    },
    "/events/contract/{contractAddress}/current-count": {
      "get": {
        "tags": [
          "Events"
        ],
        "summary": "Get current value of the events counter for a contract",
        "operationId": "getEventsContractContractaddressCurrent-count",
        "parameters": [
          {
            "name": "contractAddress",
            "in": "path",
            "required": true,
            "schema": {
              "type": "string"
            }
          }
        ],
        "responses": {
          "200": {
            "content": {
              "application/json": {
                "schema": {
                  "type": "integer",
                  "format": "int32"
                },
                "example": 100
              }
            }
          },
          "400": {
            "description": "BadRequest",
            "content": {
              "application/json": {
                "schema": {
                  "$ref": "#/components/schemas/BadRequest"
                },
                "example": {
                  "detail": "Something bad in the request"
                }
              }
            }
          },
          "401": {
            "description": "Unauthorized",
            "content": {
              "application/json": {
                "schema": {
                  "$ref": "#/components/schemas/Unauthorized"
                },
                "example": {
                  "detail": "You shall not pass"
                }
              }
            }
          },
          "404": {
            "description": "NotFound",
            "content": {
              "application/json": {
                "schema": {
                  "$ref": "#/components/schemas/NotFound"
                },
                "example": {
                  "resource": "wallet-name",
                  "detail": "wallet-name not found"
                }
              }
            }
          },
          "500": {
            "description": "InternalServerError",
            "content": {
              "application/json": {
                "schema": {
                  "$ref": "#/components/schemas/InternalServerError"
                },
                "example": {
                  "detail": "Ouch"
                }
              }
            }
          },
          "503": {
            "description": "ServiceUnavailable",
            "content": {
              "application/json": {
                "schema": {
                  "$ref": "#/components/schemas/ServiceUnavailable"
                },
                "example": {
                  "detail": "Self clique unsynced"
                }
              }
            }
          }
        }
      }
    },
    "/events/tx-id/{txId}": {
      "get": {
        "tags": [
          "Events"
        ],
        "summary": "Get events for a TxScript",
        "operationId": "getEventsTx-idTxid",
        "parameters": [
          {
            "name": "txId",
            "in": "path",
            "required": true,
            "schema": {
              "type": "string"
            }
          },
          {
            "name": "group",
            "in": "query",
            "required": false,
            "schema": {
              "type": "integer",
              "format": "int32"
            }
          }
        ],
        "responses": {
          "200": {
            "content": {
              "application/json": {
                "schema": {
                  "$ref": "#/components/schemas/ContractEventsByTxId"
                },
                "example": {
                  "events": [
                    {
                      "blockHash": "bdaf9dc514ce7d34b6474b8ca10a3dfb93ba997cb9d5ff1ea724ebe2af48abe5",
                      "contractAddress": "z69mxCq5vnw7UZdN2iUDi2jqGRpfnSmgAuouvPeUXeMn",
                      "eventIndex": 1,
                      "fields": [
                        {
                          "type": "Address",
                          "value": "1AujpupFP4KWeZvqA7itsHY9cLJmx4qTzojVZrg8W9y"
                        },
                        {
                          "type": "U256",
                          "value": "10"
                        }
                      ]
                    }
                  ],
                  "nextStart": 2
                }
              }
            }
          },
          "400": {
            "description": "BadRequest",
            "content": {
              "application/json": {
                "schema": {
                  "$ref": "#/components/schemas/BadRequest"
                },
                "example": {
                  "detail": "Something bad in the request"
                }
              }
            }
          },
          "401": {
            "description": "Unauthorized",
            "content": {
              "application/json": {
                "schema": {
                  "$ref": "#/components/schemas/Unauthorized"
                },
                "example": {
                  "detail": "You shall not pass"
                }
              }
            }
          },
          "404": {
            "description": "NotFound",
            "content": {
              "application/json": {
                "schema": {
                  "$ref": "#/components/schemas/NotFound"
                },
                "example": {
                  "resource": "wallet-name",
                  "detail": "wallet-name not found"
                }
              }
            }
          },
          "500": {
            "description": "InternalServerError",
            "content": {
              "application/json": {
                "schema": {
                  "$ref": "#/components/schemas/InternalServerError"
                },
                "example": {
                  "detail": "Ouch"
                }
              }
            }
          },
          "503": {
            "description": "ServiceUnavailable",
            "content": {
              "application/json": {
                "schema": {
                  "$ref": "#/components/schemas/ServiceUnavailable"
                },
                "example": {
                  "detail": "Self clique unsynced"
                }
              }
            }
          }
        }
      }
    }
  },
  "components": {
    "schemas": {
      "AddressBalance": {
        "required": [
          "address",
          "balance",
          "balanceHint",
          "lockedBalance",
          "lockedBalanceHint"
        ],
        "type": "object",
        "properties": {
          "address": {
            "type": "string",
            "format": "address"
          },
          "balance": {
            "type": "string",
            "format": "uint256"
          },
          "balanceHint": {
            "type": "string",
            "format": "x.x ALPH"
          },
          "lockedBalance": {
            "type": "string",
            "format": "uint256"
          },
          "lockedBalanceHint": {
            "type": "string",
            "format": "x.x ALPH"
          },
          "warning": {
            "type": "string"
          }
        }
      },
      "AddressInfo": {
        "required": [
          "address",
          "publicKey",
          "group",
          "path"
        ],
        "type": "object",
        "properties": {
          "address": {
            "type": "string",
            "format": "address"
          },
          "publicKey": {
            "type": "string",
            "format": "public-key"
          },
          "group": {
            "type": "integer",
            "format": "group-index"
          },
          "path": {
            "type": "string"
          }
        }
      },
      "Addresses": {
        "required": [
          "activeAddress",
          "addresses"
        ],
        "type": "object",
        "properties": {
          "activeAddress": {
            "type": "string",
            "format": "address"
          },
          "addresses": {
            "type": "array",
            "items": {
              "$ref": "#/components/schemas/AddressInfo"
            }
          }
        }
      },
      "AssetInput": {
        "required": [
          "outputRef",
          "unlockScript"
        ],
        "type": "object",
        "properties": {
          "outputRef": {
            "$ref": "#/components/schemas/OutputRef"
          },
          "unlockScript": {
            "type": "string",
            "format": "hex-string"
          }
        }
      },
      "AssetOutput": {
        "required": [
          "hint",
          "key",
          "attoAlphAmount",
          "address",
          "tokens",
          "lockTime",
          "message",
          "type"
        ],
        "type": "object",
        "properties": {
          "hint": {
            "type": "integer",
            "format": "int32"
          },
          "key": {
            "type": "string",
            "format": "32-byte-hash"
          },
          "attoAlphAmount": {
            "type": "string",
            "format": "uint256"
          },
          "address": {
            "type": "string",
            "format": "address"
          },
          "tokens": {
            "type": "array",
            "items": {
              "$ref": "#/components/schemas/Token"
            }
          },
          "lockTime": {
            "type": "integer",
            "format": "int64"
          },
          "message": {
            "type": "string",
            "format": "hex-string"
          },
          "type": {
            "type": "string"
          }
        }
      },
      "AssetState": {
        "required": [
          "attoAlphAmount"
        ],
        "type": "object",
        "properties": {
          "attoAlphAmount": {
            "type": "string",
            "format": "uint256"
          },
          "tokens": {
            "type": "array",
            "items": {
              "$ref": "#/components/schemas/Token"
            }
          }
        }
      },
      "BadRequest": {
        "required": [
          "detail"
        ],
        "type": "object",
        "properties": {
          "detail": {
            "type": "string"
          }
        }
      },
      "Balance": {
        "required": [
          "balance",
          "balanceHint",
          "lockedBalance",
          "lockedBalanceHint",
          "utxoNum"
        ],
        "type": "object",
        "properties": {
          "balance": {
            "type": "string",
            "format": "uint256"
          },
          "balanceHint": {
            "type": "string",
            "format": "x.x ALPH"
          },
          "lockedBalance": {
            "type": "string",
            "format": "uint256"
          },
          "lockedBalanceHint": {
            "type": "string",
            "format": "x.x ALPH"
          },
          "tokenBalances": {
            "type": "array",
            "items": {
              "$ref": "#/components/schemas/Token"
            }
          },
          "lockedTokenBalances": {
            "type": "array",
            "items": {
              "$ref": "#/components/schemas/Token"
            }
          },
          "utxoNum": {
            "type": "integer",
            "format": "int32"
          },
          "warning": {
            "type": "string"
          }
        }
      },
      "Balances": {
        "required": [
          "totalBalance",
          "totalBalanceHint",
          "balances"
        ],
        "type": "object",
        "properties": {
          "totalBalance": {
            "type": "string",
            "format": "uint256"
          },
          "totalBalanceHint": {
            "type": "string",
            "format": "x.x ALPH"
          },
          "balances": {
            "type": "array",
            "items": {
              "$ref": "#/components/schemas/AddressBalance"
            }
          }
        }
      },
      "Ban": {
        "required": [
          "peers",
          "type"
        ],
        "type": "object",
        "properties": {
          "peers": {
            "type": "array",
            "items": {
              "type": "string",
              "format": "inet-address"
            }
          },
          "type": {
            "type": "string"
          }
        }
      },
      "Banned": {
        "required": [
          "until",
          "type"
        ],
        "type": "object",
        "properties": {
          "until": {
            "type": "integer",
            "format": "int64"
          },
          "type": {
            "type": "string"
          }
        }
      },
      "BlockEntry": {
        "required": [
          "hash",
          "timestamp",
          "chainFrom",
          "chainTo",
          "height",
          "deps",
          "transactions",
          "nonce",
          "version",
          "depStateHash",
          "txsHash",
          "target"
        ],
        "type": "object",
        "properties": {
          "hash": {
            "type": "string",
            "format": "block-hash"
          },
          "timestamp": {
            "type": "integer",
            "format": "int64"
          },
          "chainFrom": {
            "type": "integer",
            "format": "int32"
          },
          "chainTo": {
            "type": "integer",
            "format": "int32"
          },
          "height": {
            "type": "integer",
            "format": "int32"
          },
          "deps": {
            "type": "array",
            "items": {
              "type": "string",
              "format": "block-hash"
            }
          },
          "transactions": {
            "type": "array",
            "items": {
              "$ref": "#/components/schemas/Transaction"
            }
          },
          "nonce": {
            "type": "string",
            "format": "hex-string"
          },
          "version": {
            "type": "integer"
          },
          "depStateHash": {
            "type": "string",
            "format": "32-byte-hash"
          },
          "txsHash": {
            "type": "string",
            "format": "32-byte-hash"
          },
          "target": {
            "type": "string",
            "format": "hex-string"
          }
        }
      },
      "BlockHeaderEntry": {
        "required": [
          "hash",
          "timestamp",
          "chainFrom",
          "chainTo",
          "height",
          "deps"
        ],
        "type": "object",
        "properties": {
          "hash": {
            "type": "string",
            "format": "block-hash"
          },
          "timestamp": {
            "type": "integer",
            "format": "int64"
          },
          "chainFrom": {
            "type": "integer",
            "format": "int32"
          },
          "chainTo": {
            "type": "integer",
            "format": "int32"
          },
          "height": {
            "type": "integer",
            "format": "int32"
          },
          "deps": {
            "type": "array",
            "items": {
              "type": "string",
              "format": "block-hash"
            }
          }
        }
      },
      "BrokerInfo": {
        "required": [
          "cliqueId",
          "brokerId",
          "brokerNum",
          "address"
        ],
        "type": "object",
        "properties": {
          "cliqueId": {
            "type": "string",
            "format": "clique-id"
          },
          "brokerId": {
            "type": "integer",
            "format": "int32"
          },
          "brokerNum": {
            "type": "integer",
            "format": "int32"
          },
          "address": {
            "required": [
              "addr",
              "port"
            ],
            "type": "object",
            "properties": {
              "addr": {
                "type": "string"
              },
              "port": {
                "type": "integer",
                "format": "int32"
              }
            },
            "format": "inet-socket-address"
          }
        }
      },
      "BuildDeployContractTx": {
        "required": [
          "fromPublicKey",
          "bytecode"
        ],
        "type": "object",
        "properties": {
          "fromPublicKey": {
            "type": "string",
            "format": "public-key"
          },
          "bytecode": {
            "type": "string",
            "format": "hex-string"
          },
          "initialAttoAlphAmount": {
            "type": "string",
            "format": "uint256"
          },
          "initialTokenAmounts": {
            "type": "array",
            "items": {
              "$ref": "#/components/schemas/Token"
            }
          },
          "issueTokenAmount": {
            "type": "string",
            "format": "uint256"
          },
          "gasAmount": {
            "type": "integer",
            "format": "gas"
          },
          "gasPrice": {
            "type": "string",
            "format": "uint256"
          },
          "targetBlockHash": {
            "type": "string",
            "format": "block-hash"
          }
        }
      },
      "BuildDeployContractTxResult": {
        "required": [
          "fromGroup",
          "toGroup",
          "unsignedTx",
          "gasAmount",
          "gasPrice",
          "txId",
          "contractAddress"
        ],
        "type": "object",
        "properties": {
          "fromGroup": {
            "type": "integer",
            "format": "int32"
          },
          "toGroup": {
            "type": "integer",
            "format": "int32"
          },
          "unsignedTx": {
            "type": "string"
          },
          "gasAmount": {
            "type": "integer",
            "format": "gas"
          },
          "gasPrice": {
            "type": "string",
            "format": "uint256"
          },
          "txId": {
            "type": "string",
            "format": "32-byte-hash"
          },
          "contractAddress": {
            "type": "string",
            "format": "address"
          }
        }
      },
      "BuildExecuteScriptTx": {
        "required": [
          "fromPublicKey",
          "bytecode"
        ],
        "type": "object",
        "properties": {
          "fromPublicKey": {
            "type": "string",
            "format": "public-key"
          },
          "bytecode": {
            "type": "string",
            "format": "hex-string"
          },
          "attoAlphAmount": {
            "type": "string",
            "format": "uint256"
          },
          "tokens": {
            "type": "array",
            "items": {
              "$ref": "#/components/schemas/Token"
            }
          },
          "gasAmount": {
            "type": "integer",
            "format": "gas"
          },
          "gasPrice": {
            "type": "string",
            "format": "uint256"
          },
          "targetBlockHash": {
            "type": "string",
            "format": "block-hash"
          }
        }
      },
      "BuildExecuteScriptTxResult": {
        "required": [
          "fromGroup",
          "toGroup",
          "unsignedTx",
          "gasAmount",
          "gasPrice",
          "txId"
        ],
        "type": "object",
        "properties": {
          "fromGroup": {
            "type": "integer",
            "format": "int32"
          },
          "toGroup": {
            "type": "integer",
            "format": "int32"
          },
          "unsignedTx": {
            "type": "string"
          },
          "gasAmount": {
            "type": "integer",
            "format": "gas"
          },
          "gasPrice": {
            "type": "string",
            "format": "uint256"
          },
          "txId": {
            "type": "string",
            "format": "32-byte-hash"
          }
        }
      },
      "BuildInfo": {
        "required": [
          "releaseVersion",
          "commit"
        ],
        "type": "object",
        "properties": {
          "releaseVersion": {
            "type": "string"
          },
          "commit": {
            "type": "string"
          }
        }
      },
      "BuildMultisig": {
        "required": [
          "fromAddress",
          "fromPublicKeys",
          "destinations"
        ],
        "type": "object",
        "properties": {
          "fromAddress": {
            "type": "string",
            "format": "address"
          },
          "fromPublicKeys": {
            "type": "array",
            "items": {
              "type": "string",
              "format": "public-key"
            }
          },
          "destinations": {
            "type": "array",
            "items": {
              "$ref": "#/components/schemas/Destination"
            }
          },
          "gas": {
            "type": "integer",
            "format": "gas"
          },
          "gasPrice": {
            "type": "string",
            "format": "uint256"
          }
        }
      },
      "BuildMultisigAddress": {
        "required": [
          "keys",
          "mrequired"
        ],
        "type": "object",
        "properties": {
          "keys": {
            "type": "array",
            "items": {
              "type": "string",
              "format": "public-key"
            }
          },
          "mrequired": {
            "type": "integer",
            "format": "int32"
          }
        }
      },
      "BuildMultisigAddressResult": {
        "required": [
          "address"
        ],
        "type": "object",
        "properties": {
          "address": {
            "type": "string",
            "format": "address"
          }
        }
      },
      "BuildSweepAddressTransactions": {
        "required": [
          "fromPublicKey",
          "toAddress"
        ],
        "type": "object",
        "properties": {
          "fromPublicKey": {
            "type": "string",
            "format": "public-key"
          },
          "toAddress": {
            "type": "string",
            "format": "address"
          },
          "lockTime": {
            "type": "integer",
            "format": "int64"
          },
          "gasAmount": {
            "type": "integer",
            "format": "gas"
          },
          "gasPrice": {
            "type": "string",
            "format": "uint256"
          },
          "targetBlockHash": {
            "type": "string",
            "format": "block-hash"
          }
        }
      },
      "BuildSweepAddressTransactionsResult": {
        "required": [
          "unsignedTxs",
          "fromGroup",
          "toGroup"
        ],
        "type": "object",
        "properties": {
          "unsignedTxs": {
            "type": "array",
            "items": {
              "$ref": "#/components/schemas/SweepAddressTransaction"
            }
          },
          "fromGroup": {
            "type": "integer",
            "format": "int32"
          },
          "toGroup": {
            "type": "integer",
            "format": "int32"
          }
        }
      },
      "BuildTransaction": {
        "required": [
          "fromPublicKey",
          "destinations"
        ],
        "type": "object",
        "properties": {
          "fromPublicKey": {
            "type": "string",
            "format": "public-key"
          },
          "destinations": {
            "type": "array",
            "items": {
              "$ref": "#/components/schemas/Destination"
            }
          },
          "utxos": {
            "type": "array",
            "items": {
              "$ref": "#/components/schemas/OutputRef"
            }
          },
          "gasAmount": {
            "type": "integer",
            "format": "gas"
          },
          "gasPrice": {
            "type": "string",
            "format": "uint256"
          },
          "targetBlockHash": {
            "type": "string",
            "format": "block-hash"
          }
        }
      },
      "BuildTransactionResult": {
        "required": [
          "unsignedTx",
          "gasAmount",
          "gasPrice",
          "txId",
          "fromGroup",
          "toGroup"
        ],
        "type": "object",
        "properties": {
          "unsignedTx": {
            "type": "string"
          },
          "gasAmount": {
            "type": "integer",
            "format": "gas"
          },
          "gasPrice": {
            "type": "string",
            "format": "uint256"
          },
          "txId": {
            "type": "string",
            "format": "32-byte-hash"
          },
          "fromGroup": {
            "type": "integer",
            "format": "int32"
          },
          "toGroup": {
            "type": "integer",
            "format": "int32"
          }
        }
      },
      "CallContract": {
        "required": [
          "group",
          "address",
          "methodIndex"
        ],
        "type": "object",
        "properties": {
          "group": {
            "type": "integer",
            "format": "int32"
          },
          "worldStateBlockHash": {
            "type": "string",
            "format": "block-hash"
          },
          "txId": {
            "type": "string",
            "format": "32-byte-hash"
          },
          "address": {
            "type": "string",
            "format": "address"
          },
          "methodIndex": {
            "type": "integer",
            "format": "int32"
          },
          "args": {
            "type": "array",
            "items": {
              "$ref": "#/components/schemas/Val"
            }
          },
          "existingContracts": {
            "type": "array",
            "items": {
              "type": "string",
              "format": "address"
            }
          },
          "inputAssets": {
            "type": "array",
            "items": {
              "$ref": "#/components/schemas/TestInputAsset"
            }
          }
        }
      },
      "CallContractResult": {
        "required": [
          "returns",
          "gasUsed",
          "contracts",
          "txInputs",
          "txOutputs",
          "events"
        ],
        "type": "object",
        "properties": {
          "returns": {
            "type": "array",
            "items": {
              "$ref": "#/components/schemas/Val"
            }
          },
          "gasUsed": {
            "type": "integer",
            "format": "int32"
          },
          "contracts": {
            "type": "array",
            "items": {
              "$ref": "#/components/schemas/ContractState"
            }
          },
          "txInputs": {
            "type": "array",
            "items": {
              "type": "string",
              "format": "address"
            }
          },
          "txOutputs": {
            "type": "array",
            "items": {
              "$ref": "#/components/schemas/Output"
            }
          },
          "events": {
            "type": "array",
            "items": {
              "$ref": "#/components/schemas/ContractEventByTxId"
            }
          }
        }
      },
      "ChainInfo": {
        "required": [
          "currentHeight"
        ],
        "type": "object",
        "properties": {
          "currentHeight": {
            "type": "integer",
            "format": "int32"
          }
        }
      },
      "ChainParams": {
        "required": [
          "networkId",
          "numZerosAtLeastInHash",
          "groupNumPerBroker",
          "groups"
        ],
        "type": "object",
        "properties": {
          "networkId": {
            "type": "integer"
          },
          "numZerosAtLeastInHash": {
            "type": "integer",
            "format": "int32"
          },
          "groupNumPerBroker": {
            "type": "integer",
            "format": "int32"
          },
          "groups": {
            "type": "integer",
            "format": "int32"
          }
        }
      },
      "ChangeActiveAddress": {
        "required": [
          "address"
        ],
        "type": "object",
        "properties": {
          "address": {
            "type": "string",
            "format": "address"
          }
        }
      },
      "CompileContractResult": {
        "required": [
          "bytecode",
          "codeHash",
          "fields",
          "functions",
          "events"
        ],
        "type": "object",
        "properties": {
          "bytecode": {
            "type": "string"
          },
          "codeHash": {
            "type": "string",
            "format": "32-byte-hash"
          },
          "fields": {
            "$ref": "#/components/schemas/FieldsSig"
          },
          "functions": {
            "type": "array",
            "items": {
              "$ref": "#/components/schemas/FunctionSig"
            }
          },
          "events": {
            "type": "array",
            "items": {
              "$ref": "#/components/schemas/EventSig"
            }
          }
        }
      },
      "CompileScriptResult": {
        "required": [
          "bytecodeTemplate",
          "fields",
          "functions"
        ],
        "type": "object",
        "properties": {
          "bytecodeTemplate": {
            "type": "string"
          },
          "fields": {
            "$ref": "#/components/schemas/FieldsSig"
          },
          "functions": {
            "type": "array",
            "items": {
              "$ref": "#/components/schemas/FunctionSig"
            }
          }
        }
      },
      "Confirmed": {
        "required": [
          "blockHash",
          "txIndex",
          "chainConfirmations",
          "fromGroupConfirmations",
          "toGroupConfirmations",
          "type"
        ],
        "type": "object",
        "properties": {
          "blockHash": {
            "type": "string",
            "format": "block-hash"
          },
          "txIndex": {
            "type": "integer",
            "format": "int32"
          },
          "chainConfirmations": {
            "type": "integer",
            "format": "int32"
          },
          "fromGroupConfirmations": {
            "type": "integer",
            "format": "int32"
          },
          "toGroupConfirmations": {
            "type": "integer",
            "format": "int32"
          },
          "type": {
            "type": "string"
          }
        }
      },
      "Contract": {
        "required": [
          "code"
        ],
        "type": "object",
        "properties": {
          "code": {
            "type": "string"
          }
        }
      },
      "ContractEvent": {
        "required": [
          "blockHash",
          "txId",
          "eventIndex",
          "fields"
        ],
        "type": "object",
        "properties": {
          "blockHash": {
            "type": "string",
            "format": "block-hash"
          },
          "txId": {
            "type": "string",
            "format": "32-byte-hash"
          },
          "eventIndex": {
            "type": "integer",
            "format": "int32"
          },
          "fields": {
            "type": "array",
            "items": {
              "$ref": "#/components/schemas/Val"
            }
          }
        }
      },
      "ContractEventByTxId": {
        "required": [
          "blockHash",
          "contractAddress",
          "eventIndex",
          "fields"
        ],
        "type": "object",
        "properties": {
          "blockHash": {
            "type": "string",
            "format": "block-hash"
          },
          "contractAddress": {
            "type": "string",
            "format": "address"
          },
          "eventIndex": {
            "type": "integer",
            "format": "int32"
          },
          "fields": {
            "type": "array",
            "items": {
              "$ref": "#/components/schemas/Val"
            }
          }
        }
      },
      "ContractEvents": {
        "required": [
          "events",
          "nextStart"
        ],
        "type": "object",
        "properties": {
          "events": {
            "type": "array",
            "items": {
              "$ref": "#/components/schemas/ContractEvent"
            }
          },
          "nextStart": {
            "type": "integer",
            "format": "int32"
          }
        }
      },
      "ContractEventsByTxId": {
        "required": [
          "events",
          "nextStart"
        ],
        "type": "object",
        "properties": {
          "events": {
            "type": "array",
            "items": {
              "$ref": "#/components/schemas/ContractEventByTxId"
            }
          },
          "nextStart": {
            "type": "integer",
            "format": "int32"
          }
        }
      },
      "ContractOutput": {
        "required": [
          "hint",
          "key",
          "attoAlphAmount",
          "address",
          "tokens",
          "type"
        ],
        "type": "object",
        "properties": {
          "hint": {
            "type": "integer",
            "format": "int32"
          },
          "key": {
            "type": "string",
            "format": "32-byte-hash"
          },
          "attoAlphAmount": {
            "type": "string",
            "format": "uint256"
          },
          "address": {
            "type": "string",
            "format": "address"
          },
          "tokens": {
            "type": "array",
            "items": {
              "$ref": "#/components/schemas/Token"
            }
          },
          "type": {
            "type": "string"
          }
        }
      },
      "ContractState": {
        "required": [
          "address",
          "bytecode",
          "codeHash",
          "fields",
          "asset"
        ],
        "type": "object",
        "properties": {
          "address": {
            "type": "string",
            "format": "address"
          },
          "bytecode": {
            "type": "string",
            "format": "contract"
          },
          "codeHash": {
            "type": "string",
            "format": "32-byte-hash"
          },
          "initialStateHash": {
            "type": "string",
            "format": "32-byte-hash"
          },
          "fields": {
            "type": "array",
            "items": {
              "$ref": "#/components/schemas/Val"
            }
          },
          "asset": {
            "$ref": "#/components/schemas/AssetState"
          }
        }
      },
      "DecodeUnsignedTx": {
        "required": [
          "unsignedTx"
        ],
        "type": "object",
        "properties": {
          "unsignedTx": {
            "type": "string"
          }
        }
      },
      "DecodeUnsignedTxResult": {
        "required": [
          "fromGroup",
          "toGroup",
          "unsignedTx"
        ],
        "type": "object",
        "properties": {
          "fromGroup": {
            "type": "integer",
            "format": "int32"
          },
          "toGroup": {
            "type": "integer",
            "format": "int32"
          },
          "unsignedTx": {
            "$ref": "#/components/schemas/UnsignedTx"
          }
        }
      },
      "Destination": {
        "required": [
          "address",
          "attoAlphAmount"
        ],
        "type": "object",
        "properties": {
          "address": {
            "type": "string",
            "format": "address"
          },
          "attoAlphAmount": {
            "type": "string",
            "format": "uint256"
          },
          "tokens": {
            "type": "array",
            "items": {
              "$ref": "#/components/schemas/Token"
            }
          },
          "lockTime": {
            "type": "integer",
            "format": "int64"
          },
          "message": {
            "type": "string",
            "format": "hex-string"
          }
        }
      },
      "DiscoveryAction": {
        "oneOf": [
          {
            "$ref": "#/components/schemas/Reachable"
          },
          {
            "$ref": "#/components/schemas/Unreachable"
          }
        ],
        "discriminator": {
          "propertyName": "type",
          "mapping": {
            "Reachable": "#/components/schemas/Reachable",
            "Unreachable": "#/components/schemas/Unreachable"
          }
        }
      },
      "EventSig": {
        "required": [
          "name",
          "signature",
          "fieldNames",
          "fieldTypes"
        ],
        "type": "object",
        "properties": {
          "name": {
            "type": "string"
          },
          "signature": {
            "type": "string"
          },
          "fieldNames": {
            "type": "array",
            "items": {
              "type": "string"
            }
          },
          "fieldTypes": {
            "type": "array",
            "items": {
              "type": "string"
            }
          }
        }
      },
      "FetchResponse": {
        "required": [
          "blocks"
        ],
        "type": "object",
        "properties": {
          "blocks": {
            "type": "array",
            "items": {
              "type": "array",
              "items": {
                "$ref": "#/components/schemas/BlockEntry"
              }
            }
          }
        }
      },
      "FieldsSig": {
        "required": [
          "signature",
          "names",
          "types"
        ],
        "type": "object",
        "properties": {
          "signature": {
            "type": "string"
          },
          "names": {
            "type": "array",
            "items": {
              "type": "string"
            }
          },
          "types": {
            "type": "array",
            "items": {
              "type": "string"
            }
          }
        }
      },
      "FixedAssetOutput": {
        "required": [
          "hint",
          "key",
          "attoAlphAmount",
          "address",
          "tokens",
          "lockTime",
          "message"
        ],
        "type": "object",
        "properties": {
          "hint": {
            "type": "integer",
            "format": "int32"
          },
          "key": {
            "type": "string",
            "format": "32-byte-hash"
          },
          "attoAlphAmount": {
            "type": "string",
            "format": "uint256"
          },
          "address": {
            "type": "string",
            "format": "address"
          },
          "tokens": {
            "type": "array",
            "items": {
              "$ref": "#/components/schemas/Token"
            }
          },
          "lockTime": {
            "type": "integer",
            "format": "int64"
          },
          "message": {
            "type": "string",
            "format": "hex-string"
          }
        }
      },
      "FunctionSig": {
        "required": [
          "name",
          "signature",
          "argNames",
          "argTypes",
          "returnTypes"
        ],
        "type": "object",
        "properties": {
          "name": {
            "type": "string"
          },
          "signature": {
            "type": "string"
          },
          "argNames": {
            "type": "array",
            "items": {
              "type": "string"
            }
          },
          "argTypes": {
            "type": "array",
            "items": {
              "type": "string"
            }
          },
          "returnTypes": {
            "type": "array",
            "items": {
              "type": "string"
            }
          }
        }
      },
      "Group": {
        "required": [
          "group"
        ],
        "type": "object",
        "properties": {
          "group": {
            "type": "integer",
            "format": "int32"
          }
        }
      },
      "HashesAtHeight": {
        "required": [
          "headers"
        ],
        "type": "object",
        "properties": {
          "headers": {
            "type": "array",
            "items": {
              "type": "string",
              "format": "block-hash"
            }
          }
        }
      },
      "InterCliquePeerInfo": {
        "required": [
          "cliqueId",
          "brokerId",
          "groupNumPerBroker",
          "address",
          "isSynced",
          "clientVersion"
        ],
        "type": "object",
        "properties": {
          "cliqueId": {
            "type": "string",
            "format": "clique-id"
          },
          "brokerId": {
            "type": "integer",
            "format": "int32"
          },
          "groupNumPerBroker": {
            "type": "integer",
            "format": "int32"
          },
          "address": {
            "required": [
              "addr",
              "port"
            ],
            "type": "object",
            "properties": {
              "addr": {
                "type": "string"
              },
              "port": {
                "type": "integer",
                "format": "int32"
              }
            },
            "format": "inet-socket-address"
          },
          "isSynced": {
            "type": "boolean"
          },
          "clientVersion": {
            "type": "string"
          }
        }
      },
      "InternalServerError": {
        "required": [
          "detail"
        ],
        "type": "object",
        "properties": {
          "detail": {
            "type": "string"
          }
        }
      },
      "MemPooled": {
        "required": [
          "type"
        ],
        "type": "object",
        "properties": {
          "type": {
            "type": "string"
          }
        }
      },
      "MinerAddresses": {
        "required": [
          "addresses"
        ],
        "type": "object",
        "properties": {
          "addresses": {
            "type": "array",
            "items": {
              "type": "string",
              "format": "address"
            }
          }
        }
      },
      "MinerAddressesInfo": {
        "required": [
          "addresses"
        ],
        "type": "object",
        "properties": {
          "addresses": {
            "type": "array",
            "items": {
              "$ref": "#/components/schemas/AddressInfo"
            }
          }
        }
      },
      "MisbehaviorAction": {
        "oneOf": [
          {
            "$ref": "#/components/schemas/Ban"
          },
          {
            "$ref": "#/components/schemas/Unban"
          }
        ],
        "discriminator": {
          "propertyName": "type",
          "mapping": {
            "Ban": "#/components/schemas/Ban",
            "Unban": "#/components/schemas/Unban"
          }
        }
      },
      "NodeInfo": {
        "required": [
          "buildInfo",
          "upnp"
        ],
        "type": "object",
        "properties": {
          "buildInfo": {
            "$ref": "#/components/schemas/BuildInfo"
          },
          "upnp": {
            "type": "boolean"
          },
          "externalAddress": {
            "required": [
              "addr",
              "port"
            ],
            "type": "object",
            "properties": {
              "addr": {
                "type": "string"
              },
              "port": {
                "type": "integer",
                "format": "int32"
              }
            },
            "format": "inet-socket-address"
          }
        }
      },
      "NodeVersion": {
        "required": [
          "version"
        ],
        "type": "object",
        "properties": {
          "version": {
            "$ref": "#/components/schemas/ReleaseVersion"
          }
        }
      },
      "NotFound": {
        "required": [
          "detail",
          "resource"
        ],
        "type": "object",
        "properties": {
          "detail": {
            "type": "string"
          },
          "resource": {
            "type": "string"
          }
        }
      },
      "Output": {
        "oneOf": [
          {
            "$ref": "#/components/schemas/AssetOutput"
          },
          {
            "$ref": "#/components/schemas/ContractOutput"
          }
        ],
        "discriminator": {
          "propertyName": "type",
          "mapping": {
            "AssetOutput": "#/components/schemas/AssetOutput",
            "ContractOutput": "#/components/schemas/ContractOutput"
          }
        }
      },
      "OutputRef": {
        "required": [
          "hint",
          "key"
        ],
        "type": "object",
        "properties": {
          "hint": {
            "type": "integer",
            "format": "int32"
          },
          "key": {
            "type": "string",
            "format": "32-byte-hash"
          }
        }
      },
      "PeerAddress": {
        "required": [
          "address",
          "restPort",
          "wsPort",
          "minerApiPort"
        ],
        "type": "object",
        "properties": {
          "address": {
            "type": "string",
            "format": "inet-address"
          },
          "restPort": {
            "type": "integer",
            "format": "int32"
          },
          "wsPort": {
            "type": "integer",
            "format": "int32"
          },
          "minerApiPort": {
            "type": "integer",
            "format": "int32"
          }
        }
      },
      "PeerMisbehavior": {
        "required": [
          "peer",
          "status"
        ],
        "type": "object",
        "properties": {
          "peer": {
            "type": "string",
            "format": "inet-address"
          },
          "status": {
            "$ref": "#/components/schemas/PeerStatus"
          }
        }
      },
      "PeerStatus": {
        "oneOf": [
          {
            "$ref": "#/components/schemas/Banned"
          },
          {
            "$ref": "#/components/schemas/Penalty"
          }
        ],
        "discriminator": {
          "propertyName": "type",
          "mapping": {
            "Banned": "#/components/schemas/Banned",
            "Penalty": "#/components/schemas/Penalty"
          }
        }
      },
      "Penalty": {
        "required": [
          "value",
          "type"
        ],
        "type": "object",
        "properties": {
          "value": {
            "type": "integer",
            "format": "int32"
          },
          "type": {
            "type": "string"
          }
        }
      },
      "Reachable": {
        "required": [
          "peers",
          "type"
        ],
        "type": "object",
        "properties": {
          "peers": {
            "type": "array",
            "items": {
              "type": "string",
              "format": "inet-address"
            }
          },
          "type": {
            "type": "string"
          }
        }
      },
      "ReleaseVersion": {
        "required": [
          "major",
          "minor",
          "patch"
        ],
        "type": "object",
        "properties": {
          "major": {
            "type": "integer",
            "format": "int32"
          },
          "minor": {
            "type": "integer",
            "format": "int32"
          },
          "patch": {
            "type": "integer",
            "format": "int32"
          }
        }
      },
      "RevealMnemonic": {
        "required": [
          "password"
        ],
        "type": "object",
        "properties": {
          "password": {
            "type": "string"
          }
        }
      },
      "RevealMnemonicResult": {
        "required": [
          "mnemonic"
        ],
        "type": "object",
        "properties": {
          "mnemonic": {
            "type": "string"
          }
        }
      },
      "Script": {
        "required": [
          "code"
        ],
        "type": "object",
        "properties": {
          "code": {
            "type": "string"
          }
        }
      },
      "SelfClique": {
        "required": [
          "cliqueId",
          "nodes",
          "selfReady",
          "synced"
        ],
        "type": "object",
        "properties": {
          "cliqueId": {
            "type": "string",
            "format": "clique-id"
          },
          "nodes": {
            "type": "array",
            "items": {
              "$ref": "#/components/schemas/PeerAddress"
            }
          },
          "selfReady": {
            "type": "boolean"
          },
          "synced": {
            "type": "boolean"
          }
        }
      },
      "ServiceUnavailable": {
        "required": [
          "detail"
        ],
        "type": "object",
        "properties": {
          "detail": {
            "type": "string"
          }
        }
      },
      "Sign": {
        "required": [
          "data"
        ],
        "type": "object",
        "properties": {
          "data": {
            "type": "string"
          }
        }
      },
      "SignResult": {
        "required": [
          "signature"
        ],
        "type": "object",
        "properties": {
          "signature": {
            "type": "string",
            "format": "signature"
          }
        }
      },
      "SubmitMultisig": {
        "required": [
          "unsignedTx",
          "signatures"
        ],
        "type": "object",
        "properties": {
          "unsignedTx": {
            "type": "string"
          },
          "signatures": {
            "type": "array",
            "items": {
              "type": "string",
              "format": "signature"
            }
          }
        }
      },
      "SubmitTransaction": {
        "required": [
          "unsignedTx",
          "signature"
        ],
        "type": "object",
        "properties": {
          "unsignedTx": {
            "type": "string"
          },
          "signature": {
            "type": "string",
            "format": "signature"
          }
        }
      },
      "SubmitTxResult": {
        "required": [
          "txId",
          "fromGroup",
          "toGroup"
        ],
        "type": "object",
        "properties": {
          "txId": {
            "type": "string",
            "format": "32-byte-hash"
          },
          "fromGroup": {
            "type": "integer",
            "format": "int32"
          },
          "toGroup": {
            "type": "integer",
            "format": "int32"
          }
        }
      },
      "Sweep": {
        "required": [
          "toAddress"
        ],
        "type": "object",
        "properties": {
          "toAddress": {
            "type": "string",
            "format": "address"
          },
          "lockTime": {
            "type": "integer",
            "format": "int64"
          },
          "gasAmount": {
            "type": "integer",
            "format": "gas"
          },
          "gasPrice": {
            "type": "string",
            "format": "uint256"
          },
          "utxosLimit": {
            "type": "integer",
            "format": "int32"
          },
          "targetBlockHash": {
            "type": "string",
            "format": "block-hash"
          }
        }
      },
      "SweepAddressTransaction": {
        "required": [
          "txId",
          "unsignedTx",
          "gasAmount",
          "gasPrice"
        ],
        "type": "object",
        "properties": {
          "txId": {
            "type": "string",
            "format": "32-byte-hash"
          },
          "unsignedTx": {
            "type": "string"
          },
          "gasAmount": {
            "type": "integer",
            "format": "gas"
          },
          "gasPrice": {
            "type": "string",
            "format": "uint256"
          }
        }
      },
      "TestContract": {
        "required": [
          "bytecode"
        ],
        "type": "object",
        "properties": {
          "group": {
            "type": "integer",
            "format": "int32"
          },
          "blockHash": {
            "type": "string",
            "format": "block-hash"
          },
          "txId": {
            "type": "string",
            "format": "32-byte-hash"
          },
          "address": {
            "type": "string",
            "format": "address"
          },
          "bytecode": {
            "type": "string",
            "format": "contract"
          },
          "initialFields": {
            "type": "array",
            "items": {
              "$ref": "#/components/schemas/Val"
            }
          },
          "initialAsset": {
            "$ref": "#/components/schemas/AssetState"
          },
          "methodIndex": {
            "type": "integer",
            "format": "int32"
          },
          "args": {
            "type": "array",
            "items": {
              "$ref": "#/components/schemas/Val"
            }
          },
          "existingContracts": {
            "type": "array",
            "items": {
              "$ref": "#/components/schemas/ContractState"
            }
          },
          "inputAssets": {
            "type": "array",
            "items": {
              "$ref": "#/components/schemas/TestInputAsset"
            }
          }
        }
      },
      "TestContractResult": {
        "required": [
          "address",
          "codeHash",
          "returns",
          "gasUsed",
          "contracts",
          "txInputs",
          "txOutputs",
          "events"
        ],
        "type": "object",
        "properties": {
          "address": {
            "type": "string",
            "format": "address"
          },
          "codeHash": {
            "type": "string",
            "format": "32-byte-hash"
          },
          "returns": {
            "type": "array",
            "items": {
              "$ref": "#/components/schemas/Val"
            }
          },
          "gasUsed": {
            "type": "integer",
            "format": "int32"
          },
          "contracts": {
            "type": "array",
            "items": {
              "$ref": "#/components/schemas/ContractState"
            }
          },
          "txInputs": {
            "type": "array",
            "items": {
              "type": "string",
              "format": "address"
            }
          },
          "txOutputs": {
            "type": "array",
            "items": {
              "$ref": "#/components/schemas/Output"
            }
          },
          "events": {
            "type": "array",
            "items": {
              "$ref": "#/components/schemas/ContractEventByTxId"
            }
          }
        }
      },
      "TestInputAsset": {
        "required": [
          "address",
          "asset"
        ],
        "type": "object",
        "properties": {
          "address": {
            "type": "string",
            "format": "address"
          },
          "asset": {
            "$ref": "#/components/schemas/AssetState"
          }
        }
      },
      "Token": {
        "required": [
          "id",
          "amount"
        ],
        "type": "object",
        "properties": {
          "id": {
            "type": "string",
            "format": "32-byte-hash"
          },
          "amount": {
            "type": "string",
            "format": "uint256"
          }
        }
      },
      "Transaction": {
        "required": [
          "unsigned",
          "scriptExecutionOk",
          "contractInputs",
          "generatedOutputs",
          "inputSignatures",
          "scriptSignatures"
        ],
        "type": "object",
        "properties": {
          "unsigned": {
            "$ref": "#/components/schemas/UnsignedTx"
          },
          "scriptExecutionOk": {
            "type": "boolean"
          },
          "contractInputs": {
            "type": "array",
            "items": {
              "$ref": "#/components/schemas/OutputRef"
            }
          },
          "generatedOutputs": {
            "type": "array",
            "items": {
              "$ref": "#/components/schemas/Output"
            }
          },
          "inputSignatures": {
            "type": "array",
            "items": {
              "type": "string",
              "format": "hex-string"
            }
          },
          "scriptSignatures": {
            "type": "array",
            "items": {
              "type": "string",
              "format": "hex-string"
            }
          }
        }
      },
      "TransactionTemplate": {
        "required": [
          "unsigned",
          "inputSignatures",
          "scriptSignatures"
        ],
        "type": "object",
        "properties": {
          "unsigned": {
            "$ref": "#/components/schemas/UnsignedTx"
          },
          "inputSignatures": {
            "type": "array",
            "items": {
              "type": "string",
              "format": "hex-string"
            }
          },
          "scriptSignatures": {
            "type": "array",
            "items": {
              "type": "string",
              "format": "hex-string"
            }
          }
        }
      },
      "Transfer": {
        "required": [
          "destinations"
        ],
        "type": "object",
        "properties": {
          "destinations": {
            "type": "array",
            "items": {
              "$ref": "#/components/schemas/Destination"
            }
          },
          "gas": {
            "type": "integer",
            "format": "gas"
          },
          "gasPrice": {
            "type": "string",
            "format": "uint256"
          },
          "utxosLimit": {
            "type": "integer",
            "format": "int32"
          }
        }
      },
      "TransferResult": {
        "required": [
          "txId",
          "fromGroup",
          "toGroup"
        ],
        "type": "object",
        "properties": {
          "txId": {
            "type": "string",
            "format": "32-byte-hash"
          },
          "fromGroup": {
            "type": "integer",
            "format": "group-index"
          },
          "toGroup": {
            "type": "integer",
            "format": "group-index"
          }
        }
      },
      "TransferResults": {
        "required": [
          "results"
        ],
        "type": "object",
        "properties": {
          "results": {
            "type": "array",
            "items": {
              "$ref": "#/components/schemas/TransferResult"
            }
          }
        }
      },
      "TxNotFound": {
        "required": [
          "type"
        ],
        "type": "object",
        "properties": {
          "type": {
            "type": "string"
          }
        }
      },
      "TxStatus": {
        "oneOf": [
          {
            "$ref": "#/components/schemas/Confirmed"
          },
          {
            "$ref": "#/components/schemas/MemPooled"
          },
          {
            "$ref": "#/components/schemas/TxNotFound"
          }
        ],
        "discriminator": {
          "propertyName": "type",
          "mapping": {
            "Confirmed": "#/components/schemas/Confirmed",
            "MemPooled": "#/components/schemas/MemPooled",
            "TxNotFound": "#/components/schemas/TxNotFound"
          }
        }
      },
      "UTXO": {
        "required": [
          "ref",
          "amount",
          "tokens",
          "lockTime",
          "additionalData"
        ],
        "type": "object",
        "properties": {
          "ref": {
            "$ref": "#/components/schemas/OutputRef"
          },
          "amount": {
            "type": "string",
            "format": "uint256"
          },
          "tokens": {
            "type": "array",
            "items": {
              "$ref": "#/components/schemas/Token"
            }
          },
          "lockTime": {
            "type": "integer",
            "format": "int64"
          },
          "additionalData": {
            "type": "string",
            "format": "hex-string"
          }
        }
      },
      "UTXOs": {
        "required": [
          "utxos"
        ],
        "type": "object",
        "properties": {
          "utxos": {
            "type": "array",
            "items": {
              "$ref": "#/components/schemas/UTXO"
            }
          },
          "warning": {
            "type": "string"
          }
        }
      },
      "Unauthorized": {
        "required": [
          "detail"
        ],
        "type": "object",
        "properties": {
          "detail": {
            "type": "string"
          }
        }
      },
      "Unban": {
        "required": [
          "peers",
          "type"
        ],
        "type": "object",
        "properties": {
          "peers": {
            "type": "array",
            "items": {
              "type": "string",
              "format": "inet-address"
            }
          },
          "type": {
            "type": "string"
          }
        }
      },
      "UnconfirmedTransactions": {
        "required": [
          "fromGroup",
          "toGroup",
          "unconfirmedTransactions"
        ],
        "type": "object",
        "properties": {
          "fromGroup": {
            "type": "integer",
            "format": "int32"
          },
          "toGroup": {
            "type": "integer",
            "format": "int32"
          },
          "unconfirmedTransactions": {
            "type": "array",
            "items": {
              "$ref": "#/components/schemas/TransactionTemplate"
            }
          }
        }
      },
      "Unreachable": {
        "required": [
          "peers",
          "type"
        ],
        "type": "object",
        "properties": {
          "peers": {
            "type": "array",
            "items": {
              "type": "string",
              "format": "inet-address"
            }
          },
          "type": {
            "type": "string"
          }
        }
      },
      "UnsignedTx": {
        "required": [
          "txId",
          "version",
          "networkId",
          "gasAmount",
          "gasPrice",
          "inputs",
          "fixedOutputs"
        ],
        "type": "object",
        "properties": {
          "txId": {
            "type": "string",
            "format": "32-byte-hash"
          },
          "version": {
            "type": "integer"
          },
          "networkId": {
            "type": "integer"
          },
          "scriptOpt": {
            "type": "string",
            "format": "script"
          },
          "gasAmount": {
            "type": "integer",
            "format": "int32"
          },
          "gasPrice": {
            "type": "string",
            "format": "uint256"
          },
          "inputs": {
            "type": "array",
            "items": {
              "$ref": "#/components/schemas/AssetInput"
            }
          },
          "fixedOutputs": {
            "type": "array",
            "items": {
              "$ref": "#/components/schemas/FixedAssetOutput"
            }
          }
        }
      },
      "Val": {
        "oneOf": [
          {
            "$ref": "#/components/schemas/ValAddress"
          },
          {
            "$ref": "#/components/schemas/ValArray"
          },
          {
            "$ref": "#/components/schemas/ValBool"
          },
          {
            "$ref": "#/components/schemas/ValByteVec"
          },
          {
            "$ref": "#/components/schemas/ValI256"
          },
          {
            "$ref": "#/components/schemas/ValU256"
          }
        ],
        "discriminator": {
          "propertyName": "type",
          "mapping": {
            "ValArray": "#/components/schemas/ValArray",
            "ValI256": "#/components/schemas/ValI256",
            "ValAddress": "#/components/schemas/ValAddress",
            "ValByteVec": "#/components/schemas/ValByteVec",
            "ValU256": "#/components/schemas/ValU256",
            "ValBool": "#/components/schemas/ValBool"
          }
        }
      },
      "ValAddress": {
        "required": [
          "value",
          "type"
        ],
        "type": "object",
        "properties": {
          "value": {
            "type": "string",
            "format": "address"
          },
          "type": {
            "type": "string"
          }
        }
      },
      "ValArray": {
        "required": [
          "value",
          "type"
        ],
        "type": "object",
        "properties": {
          "value": {
            "type": "array",
            "items": {
              "$ref": "#/components/schemas/Val"
            }
          },
          "type": {
            "type": "string"
          }
        }
      },
      "ValBool": {
        "required": [
          "value",
          "type"
        ],
        "type": "object",
        "properties": {
          "value": {
            "type": "boolean"
          },
          "type": {
            "type": "string"
          }
        }
      },
      "ValByteVec": {
        "required": [
          "value",
          "type"
        ],
        "type": "object",
        "properties": {
          "value": {
            "type": "string",
            "format": "hex-string"
          },
          "type": {
            "type": "string"
          }
        }
      },
      "ValI256": {
        "required": [
          "value",
          "type"
        ],
        "type": "object",
        "properties": {
          "value": {
            "type": "string",
            "format": "bigint"
          },
          "type": {
            "type": "string"
          }
        }
      },
      "ValU256": {
        "required": [
          "value",
          "type"
        ],
        "type": "object",
        "properties": {
          "value": {
            "type": "string",
            "format": "uint256"
          },
          "type": {
            "type": "string"
          }
        }
      },
      "VerifySignature": {
        "required": [
          "data",
          "signature",
          "publicKey"
        ],
        "type": "object",
        "properties": {
          "data": {
            "type": "string",
            "format": "hex-string"
          },
          "signature": {
            "type": "string",
            "format": "signature"
          },
          "publicKey": {
            "type": "string",
            "format": "public-key"
          }
        }
      },
      "WalletCreation": {
        "required": [
          "password",
          "walletName"
        ],
        "type": "object",
        "properties": {
          "password": {
            "type": "string"
          },
          "walletName": {
            "type": "string"
          },
          "isMiner": {
            "type": "boolean"
          },
          "mnemonicPassphrase": {
            "type": "string"
          },
          "mnemonicSize": {
            "type": "integer"
          }
        }
      },
      "WalletCreationResult": {
        "required": [
          "walletName",
          "mnemonic"
        ],
        "type": "object",
        "properties": {
          "walletName": {
            "type": "string"
          },
          "mnemonic": {
            "type": "string"
          }
        }
      },
      "WalletDeletion": {
        "required": [
          "password"
        ],
        "type": "object",
        "properties": {
          "password": {
            "type": "string"
          }
        }
      },
      "WalletRestore": {
        "required": [
          "password",
          "mnemonic",
          "walletName"
        ],
        "type": "object",
        "properties": {
          "password": {
            "type": "string"
          },
          "mnemonic": {
            "type": "string"
          },
          "walletName": {
            "type": "string"
          },
          "isMiner": {
            "type": "boolean"
          },
          "mnemonicPassphrase": {
            "type": "string"
          }
        }
      },
      "WalletRestoreResult": {
        "required": [
          "walletName"
        ],
        "type": "object",
        "properties": {
          "walletName": {
            "type": "string"
          }
        }
      },
      "WalletStatus": {
        "required": [
          "walletName",
          "locked"
        ],
        "type": "object",
        "properties": {
          "walletName": {
            "type": "string"
          },
          "locked": {
            "type": "boolean"
          }
        }
      },
      "WalletUnlock": {
        "required": [
          "password"
        ],
        "type": "object",
        "properties": {
          "password": {
            "type": "string"
          },
          "mnemonicPassphrase": {
            "type": "string"
          }
        }
      }
    }
  }
}<|MERGE_RESOLUTION|>--- conflicted
+++ resolved
@@ -2,11 +2,7 @@
   "openapi": "3.0.3",
   "info": {
     "title": "Alephium API",
-<<<<<<< HEAD
-    "version": "1.5.0-rc0"
-=======
-    "version": "1.4.4"
->>>>>>> fb8e885c
+    "version": "1.4.2"
   },
   "servers": [
     {
