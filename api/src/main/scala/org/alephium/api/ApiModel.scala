// Copyright 2018 The Alephium Authors
// This file is part of the alephium project.
//
// The library is free software: you can redistribute it and/or modify
// it under the terms of the GNU Lesser General Public License as published by
// the Free Software Foundation, either version 3 of the License, or
// (at your option) any later version.
//
// The library is distributed in the hope that it will be useful,
// but WITHOUT ANY WARRANTY; without even the implied warranty of
// MERCHANTABILITY or FITNESS FOR A PARTICULAR PURPOSE. See the
// GNU Lesser General Public License for more details.
//
// You should have received a copy of the GNU Lesser General Public License
// along with the library. If not, see <http://www.gnu.org/licenses/>.

package org.alephium.api

import java.net.InetSocketAddress

import scala.util.{Failure, Success, Try}

import akka.util.ByteString
import upickle.core.Abort

import org.alephium.api.UtilJson._
import org.alephium.api.model._
import org.alephium.crypto.wallet.Mnemonic
import org.alephium.json.Json._
import org.alephium.json.Json.{ReadWriter => RW}
import org.alephium.protocol.{ALPH, BlockHash, Hash, PublicKey, Signature}
import org.alephium.protocol.config.GroupConfig
import org.alephium.protocol.model.{Transaction => _, TransactionTemplate => _, _}
import org.alephium.protocol.vm.{GasBox, GasPrice, StatefulContract}
import org.alephium.serde.{deserialize, serialize, RandomBytes}
import org.alephium.util._

// scalastyle:off number.of.methods
// scalastyle:off number.of.types
object ApiModel {
  trait PerChain {
    val fromGroup: Int
    val toGroup: Int
  }
}

@SuppressWarnings(Array("org.wartremover.warts.ToString"))
trait ApiModelCodec {

  implicit val peerStatusBannedRW: RW[PeerStatus.Banned]   = macroRW
  implicit val peerStatusPenaltyRW: RW[PeerStatus.Penalty] = macroRW

  implicit val peerStatusRW: RW[PeerStatus] = RW.merge(peerStatusBannedRW, peerStatusPenaltyRW)

  implicit val peerMisbehaviorRW: RW[PeerMisbehavior] = macroRW

  implicit val u256Writer: Writer[U256] = javaBigIntegerWriter.comap[U256](_.toBigInt)
  implicit val u256Reader: Reader[U256] = javaBigIntegerReader.map { u256 =>
    U256.from(u256).getOrElse(throw new Abort(s"Invalid U256: $u256"))
  }

  implicit val i256Writer: Writer[I256] = javaBigIntegerWriter.comap[I256](_.toBigInt)
  implicit val i256Reader: Reader[I256] = javaBigIntegerReader.map { i256 =>
    I256.from(i256).getOrElse(throw new Abort(s"Invalid I256: $i256"))
  }
  implicit val nonceWriter: Writer[Nonce] = byteStringWriter.comap[Nonce](_.value)
  implicit val nonceReader: Reader[Nonce] = byteStringReader.map { bytes =>
    Nonce.from(bytes).getOrElse(throw Abort(s"Invalid nonce: $bytes"))
  }

  implicit val gasBoxWriter: Writer[GasBox] = implicitly[Writer[Int]].comap(_.value)
  implicit val gasBoxReader: Reader[GasBox] = implicitly[Reader[Int]].map { value =>
    GasBox.from(value).getOrElse(throw new Abort(s"Invalid Gas: $value"))
  }

  implicit val gasPriceWriter: Writer[GasPrice] = u256Writer.comap(_.value)
  implicit val gasPriceReader: Reader[GasPrice] = u256Reader.map(GasPrice.apply)

  implicit val amountWriter: Writer[Amount] = javaBigIntegerWriter.comap[Amount](_.value.toBigInt)
  implicit val amountReader: Reader[Amount] = StringReader.map { input =>
    Try(new java.math.BigInteger(input)) match {
      case Success(bigInt) =>
        Amount(U256.from(bigInt).getOrElse(throw new Abort(s"Invalid amount: $bigInt")))
      case Failure(_) =>
        Amount.from(input).getOrElse(throw new Abort(s"Invalid amount: $input"))
    }
  }

  implicit def groupIndexRW(implicit groupConfig: GroupConfig): RW[GroupIndex] =
    readwriter[Int].bimap(
      _.value,
      group => GroupIndex.from(group).getOrElse(throw Abort(s"Invalid group index : $group"))
    )

  implicit val amountHintReader: Reader[Amount.Hint] = amountReader.map(_.hint)
  implicit val amountHintWriter: Writer[Amount.Hint] = StringWriter.comap[Amount.Hint] { amount =>
    val dec =
      new java.math.BigDecimal(amount.value.v).divide(new java.math.BigDecimal(ALPH.oneAlph.v))
    s"${dec} ALPH"
  }

  implicit val publicKeyWriter: Writer[PublicKey] = bytesWriter
  implicit val publicKeyReader: Reader[PublicKey] = bytesReader(PublicKey.from)

  implicit val signatureWriter: Writer[Signature] = bytesWriter
  implicit val signatureReader: Reader[Signature] = bytesReader(Signature.from)

  implicit val hashWriter: Writer[Hash] = StringWriter.comap[Hash](
    _.toHexString
  )
  implicit val hashReader: Reader[Hash] =
    byteStringReader.map(Hash.from(_).getOrElse(throw new Abort("cannot decode hash")))

  implicit val blockHashWriter: Writer[BlockHash] = StringWriter.comap[BlockHash](
    _.toHexString
  )
  implicit val blockHashReader: Reader[BlockHash] =
    byteStringReader.map(BlockHash.from(_).getOrElse(throw new Abort("cannot decode block hash")))

  implicit lazy val assetAddressWriter: Writer[Address.Asset] =
    StringWriter.comap[Address.Asset](_.toBase58)
  implicit lazy val assetAddressReader: Reader[Address.Asset] = StringReader.map { input =>
    Address.fromBase58(input) match {
      case Some(address: Address.Asset) => address
      case Some(_: Address.Contract) =>
        throw Abort(s"Expect asset address, but got contract address: $input")
      case None =>
        throw Abort(s"Unable to decode address from $input")
    }
  }

  implicit lazy val contractAddressRW: RW[Address.Contract] = readwriter[String].bimap(
    _.toBase58,
    input =>
      Address.fromBase58(input) match {
        case Some(address: Address.Contract) => address
        case Some(_: Address.Asset) =>
          throw Abort(s"Expect contract address, but got asset address: $input")
        case None =>
          throw Abort(s"Unable to decode address from $input")
      }
  )

  implicit lazy val addressWriter: Writer[Address] = StringWriter.comap[Address](_.toBase58)
  implicit lazy val addressReader: Reader[Address] = StringReader.map { input =>
    Address
      .fromBase58(input)
      .getOrElse(
        throw new Abort(s"Unable to decode address from $input")
      )
  }

  implicit val cliqueIdWriter: Writer[CliqueId] = StringWriter.comap[CliqueId](_.toHexString)
  implicit val cliqueIdReader: Reader[CliqueId] = StringReader.map { s =>
    Hex.from(s).flatMap(CliqueId.from).getOrElse(throw new Abort("invalid clique id"))
  }

  implicit val networkIdWriter: Writer[NetworkId] = ByteWriter.comap[NetworkId](_.id)
  implicit val networkIdReader: Reader[NetworkId] = ByteReader.map(NetworkId(_))

  implicit val hashrateResponseRW: RW[HashRateResponse] = macroRW

  implicit val fetchResponseRW: RW[FetchResponse] = macroRW

  implicit val unconfirmedTransactionsRW: RW[UnconfirmedTransactions] = macroRW

  implicit val outputRefRW: RW[OutputRef] = macroRW

  implicit val tokenRW: RW[Token] = macroRW

  implicit val scriptRW: RW[Script] = readwriter[String].bimap(
    _.value,
    Script(_)
  )

  implicit val outputAssetRW: RW[Output.Asset]       = macroRW[Output.Asset]
  implicit val outputContractRW: RW[Output.Contract] = macroRW[Output.Contract]

  implicit val outputRW: RW[Output] =
    RW.merge(outputAssetRW, outputContractRW)

  implicit val inputAssetRW: RW[Input.Asset]       = macroRW[Input.Asset]
  implicit val inputContractRW: RW[Input.Contract] = macroRW[Input.Contract]

  implicit val inputRW: RW[Input] =
    RW.merge(inputAssetRW, inputContractRW)

  implicit val unsignedTxRW: RW[UnsignedTx] = macroRW

  implicit val transactionTemplateRW: RW[TransactionTemplate] = macroRW

  implicit val transactionRW: RW[Transaction] = macroRW

  implicit val exportFileRW: RW[ExportFile] = macroRW

  implicit val blockEntryRW: RW[BlockEntry] = macroRW

  implicit val blockHeaderEntryRW: RW[BlockHeaderEntry] = macroRW

  implicit val blockCandidateRW: RW[BlockCandidate] = macroRW

  implicit val blockSolutionRW: RW[BlockSolution] = macroRW

  implicit val peerAddressRW: RW[PeerAddress] = macroRW

  implicit val nodeInfoRW: RW[NodeInfo] = macroRW

  implicit val buildInfoRW: RW[NodeInfo.BuildInfo] = macroRW

  implicit val selfCliqueRW: RW[SelfClique] = macroRW

  implicit val neighborPeersRW: RW[NeighborPeers] = macroRW

  implicit val getBalanceRW: RW[GetBalance] = macroRW

  implicit val getGroupRW: RW[GetGroup] = macroRW

  implicit val balanceRW: RW[Balance] = macroRW

  implicit val utxoRW: RW[UTXO] = macroRW

  implicit val utxosRW: RW[UTXOs] = macroRW

  implicit val destinationRW: RW[Destination] = macroRW

  implicit val buildTransactionRW: RW[BuildTransaction] = macroRW

  implicit val buildSweepAddressTransactionsRW: RW[BuildSweepAddressTransactions] = macroRW

  implicit val groupRW: RW[Group] = macroRW

  implicit val buildTransactionResultRW: RW[BuildTransactionResult] = macroRW

  implicit val sweepAddressTransactionRW: RW[SweepAddressTransaction] = macroRW

  implicit val buildSweepAddressTransactionsResultRW: RW[BuildSweepAddressTransactionsResult] =
    macroRW

  implicit val submitTransactionRW: RW[SubmitTransaction] = macroRW

  implicit val decodeTransactionRW: RW[DecodeTransaction] = macroRW

  implicit val txStatusRW: RW[TxStatus] =
    RW.merge(macroRW[Confirmed], macroRW[MemPooled.type], macroRW[NotFound.type])

  implicit val buildContractRW: RW[BuildContractDeployScriptTx] = macroRW

  implicit val buildScriptRW: RW[BuildScriptTx] = macroRW

  implicit val buildContractResultRW: RW[BuildContractDeployScriptTxResult] = macroRW

  implicit val buildScriptResultRW: RW[BuildScriptTxResult] = macroRW

  implicit val buildMultisigAddressRW: RW[BuildMultisigAddress] = macroRW

  implicit val buildMultisigAddressResultRW: RW[BuildMultisigAddress.Result] = macroRW

  implicit val buildMultisigRW: RW[BuildMultisig] = macroRW

  implicit val submitMultisigTransactionRW: RW[SubmitMultisig] = macroRW

  implicit val compileScriptRW: RW[Compile.Script] = macroRW

  implicit val compileContractRW: RW[Compile.Contract] = macroRW

  implicit val compileResultFieldsRW: RW[CompileResult.Fields]     = macroRW
  implicit val compileResultFunctionRW: RW[CompileResult.Function] = macroRW
  implicit val compileResultEventRW: RW[CompileResult.Event]       = macroRW
  implicit val compileResultRW: RW[CompileResult]                  = macroRW

  implicit val statefulContractReader: Reader[StatefulContract] = StringReader.map { input =>
    val bs =
      Hex.from(input).getOrElse(throw Abort(s"Invalid hex string for stateful contract $input"))
    deserialize[StatefulContract](bs) match {
      case Right(contract) => contract
      case Left(error)     => throw Abort(s"Invalid stateful contract $input: $error")
    }
  }
  implicit val statefulContractWriter: Writer[StatefulContract] =
    StringWriter.comap(contract => Hex.toHexString(serialize(contract)))

<<<<<<< HEAD
  implicit val assetRW: ReadWriter[TestContract.Asset]                       = macroRW
  implicit val existingContractRW: ReadWriter[TestContract.ExistingContract] = macroRW
  implicit val testContractInputAssetRW: ReadWriter[TestContract.InputAsset] = macroRW
  implicit val testContractRW: ReadWriter[TestContract]                      = macroRW
  implicit val testContractResultRW: ReadWriter[TestContractResult]          = macroRW
=======
  implicit val assetRW: ReadWriter[ContractState.Asset]             = macroRW
  implicit val existingContractRW: ReadWriter[ContractState]        = macroRW
  implicit val inputAssetRW: ReadWriter[TestContract.InputAsset]    = macroRW
  implicit val testContractRW: ReadWriter[TestContract]             = macroRW
  implicit val testContractResultRW: ReadWriter[TestContractResult] = macroRW
>>>>>>> 3871bd19

  implicit val txResultRW: RW[TxResult] = macroRW

  implicit val getHashesAtHeightRW: RW[GetHashesAtHeight] = macroRW

  implicit val hashesAtHeightRW: RW[HashesAtHeight] = macroRW

  implicit val getChainInfoRW: RW[GetChainInfo] = macroRW

  implicit val chainInfoRW: RW[ChainInfo] = macroRW

  implicit val getBlockRW: RW[GetBlock] = macroRW

  implicit val minerActionRW: RW[MinerAction] = readwriter[String].bimap(
    {
      case MinerAction.StartMining => "start-mining"
      case MinerAction.StopMining  => "stop-mining"
    },
    {
      case "start-mining" => MinerAction.StartMining
      case "stop-mining"  => MinerAction.StopMining
      case other          => throw Abort(s"Invalid miner action: $other")
    }
  )

  implicit val misbehaviorActionUnBanRW: RW[MisbehaviorAction.Unban] = macroRW
  implicit val misbehaviorActionBanRW: RW[MisbehaviorAction.Ban]     = macroRW
  implicit val misbehaviorActionRW: RW[MisbehaviorAction]            = macroRW

  implicit val discoveryActionUnreachableRW: RW[DiscoveryAction.Unreachable] = macroRW

  implicit val discoveryActionReachableRW: RW[DiscoveryAction.Reachable] = macroRW

  implicit val discoveryActionRW: RW[DiscoveryAction] = macroRW

  implicit val minerAddressesRW: RW[MinerAddresses] = macroRW

  implicit val peerInfoRW: ReadWriter[BrokerInfo] = {
    readwriter[ujson.Value].bimap[BrokerInfo](
      peer =>
        ujson.Obj(
          "cliqueId"  -> writeJs(peer.cliqueId),
          "brokerId"  -> writeJs(peer.brokerId),
          "brokerNum" -> writeJs(peer.brokerNum),
          "address"   -> writeJs(peer.address)
        ),
      json =>
        BrokerInfo.unsafe(
          read[CliqueId](json("cliqueId")),
          read[Int](json("brokerId")),
          read[Int](json("brokerNum")),
          read[InetSocketAddress](json("address"))
        )
    )
  }

  implicit val interCliqueSyncedStatusRW: RW[InterCliquePeerInfo] = macroRW

  implicit val mnemonicSizeRW: RW[Mnemonic.Size] = readwriter[Int].bimap(
    _.value,
    { size =>
      Mnemonic
        .Size(size)
        .getOrElse(
          throw Abort(
            s"Invalid mnemonic size: $size, expected: ${Mnemonic.Size.list.map(_.value).mkString(", ")}"
          )
        )
    }
  )

  implicit val valBoolRW: RW[Val.Bool]       = macroRW
  implicit val valU256RW: RW[Val.U256]       = macroRW
  implicit val valI256RW: RW[Val.I256]       = macroRW
  implicit val valAddressRW: RW[Val.Address] = macroRW
  implicit val valByteVecRW: RW[Val.ByteVec] = macroRW
  implicit val valRW: RW[Val] = RW.merge(
    valBoolRW,
    valU256RW,
    valI256RW,
    valAddressRW,
    valByteVecRW
  )

  implicit val apiKeyEncoder: Writer[ApiKey] = StringWriter.comap(_.value)
  implicit val apiKeyDecoder: Reader[ApiKey] = StringReader.map { raw =>
    ApiKey.from(raw) match {
      case Right(apiKey) => apiKey
      case Left(error)   => throw Abort(error)
    }
  }

  implicit val verifySignatureRW: RW[VerifySignature] = macroRW

  implicit val releaseVersionEncoder: Writer[ReleaseVersion] = StringWriter.comap(_.toString)
  implicit val releaseVersionDecoder: Reader[ReleaseVersion] = StringReader.map { raw =>
    ReleaseVersion.from(raw) match {
      case Some(version) => version
      case None          => throw Abort(s"Cannot decode version: $raw")
    }
  }

  implicit val eventRW: RW[Event]   = macroRW
  implicit val eventsRW: RW[Events] = macroRW

  private def bytesWriter[T <: RandomBytes]: Writer[T] =
    StringWriter.comap[T](_.toHexString)

  private def bytesReader[T <: RandomBytes](from: ByteString => Option[T]): Reader[T] =
    StringReader.map { input =>
      val keyOpt = for {
        bs  <- Hex.from(input)
        key <- from(bs)
      } yield key
      keyOpt.getOrElse(throw Abort(s"Unable to decode key from $input"))
    }
}<|MERGE_RESOLUTION|>--- conflicted
+++ resolved
@@ -279,19 +279,11 @@
   implicit val statefulContractWriter: Writer[StatefulContract] =
     StringWriter.comap(contract => Hex.toHexString(serialize(contract)))
 
-<<<<<<< HEAD
-  implicit val assetRW: ReadWriter[TestContract.Asset]                       = macroRW
-  implicit val existingContractRW: ReadWriter[TestContract.ExistingContract] = macroRW
+  implicit val assetRW: ReadWriter[ContractState.Asset]                      = macroRW
+  implicit val existingContractRW: ReadWriter[ContractState]                 = macroRW
   implicit val testContractInputAssetRW: ReadWriter[TestContract.InputAsset] = macroRW
   implicit val testContractRW: ReadWriter[TestContract]                      = macroRW
   implicit val testContractResultRW: ReadWriter[TestContractResult]          = macroRW
-=======
-  implicit val assetRW: ReadWriter[ContractState.Asset]             = macroRW
-  implicit val existingContractRW: ReadWriter[ContractState]        = macroRW
-  implicit val inputAssetRW: ReadWriter[TestContract.InputAsset]    = macroRW
-  implicit val testContractRW: ReadWriter[TestContract]             = macroRW
-  implicit val testContractResultRW: ReadWriter[TestContractResult] = macroRW
->>>>>>> 3871bd19
 
   implicit val txResultRW: RW[TxResult] = macroRW
 
